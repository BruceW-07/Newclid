--- conflicted
+++ resolved
@@ -52,7 +52,6 @@
 # builds
 **/_build
 
-<<<<<<< HEAD
 # Swap files
 **/*.nfs*c*
 
@@ -61,7 +60,6 @@
 
 # local files
 run.log
-=======
+
 # Local scripts
-benchmark.py
->>>>>>> 0dd997d1
+benchmark.py
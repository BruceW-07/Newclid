import cProfile
import logging
from pathlib import Path


from geosolver.api import GeometricSolverBuilder
<<<<<<< HEAD
from geosolver.proof import Proof
=======
>>>>>>> c1b52a72
from geosolver.statement.adder import IntrinsicRules


def main():
    logging.basicConfig(level=logging.INFO)

<<<<<<< HEAD
    # load problems from the problems_file,

    problem_name = "orthocenter_aux"
    solver = (
        GeometricSolverBuilder()
        .load_problem_from_file(
            "problems_datasets/examples.txt", problem_name, translate=False
        )
        .build()
    )
    out_folder_path = Path("./ddar_results/")
    out_folder_path.mkdir(exist_ok=True)

    logging.info(f"Starting problem {problem_name} with ddar only.")
    solver.proof_state, _ = Proof.build_problem(
        solver.problem,
        solver.defs,
        disabled_intrinsic_rules=[
            IntrinsicRules.PARA_FROM_PERP,
            IntrinsicRules.CYCLIC_FROM_CONG,
            IntrinsicRules.CONG_FROM_EQRATIO,
            IntrinsicRules.PARA_FROM_EQANGLE,
        ],
    )
    problem_output_path = out_folder_path / problem_name
    problem_output_path.mkdir(exist_ok=True)

    solver.proof_state.symbols_graph.draw_figure(
        problem_output_path / f"{problem_name}_construction_figure.png",
    )

    cProfile.runctx(
        "solver.run()",
        globals=globals(),
        locals=locals(),
        filename=str(problem_output_path / f"{problem_name}.prof"),
    )

    solver.write_solution(
        problem_output_path / f"{problem_name}_proof_steps.txt",
    )

    solver.proof_state.symbols_graph.draw_figure(
        problem_output_path / f"{problem_name}_proof_figure.png",
    )

    solver.proof_state.symbols_graph.draw_html(
        problem_output_path / f"{problem_name}.symbols_graph.html"
    )

    solver.proof_state.dependency_graph.show_html(
        problem_output_path / f"{problem_name}.dependency_graph.html",
        solver.rules,
    )

    solver.proof_state.dependency_graph.proof_subgraph.show_html(
        problem_output_path / f"{problem_name}.proof_subgraph.html",
        solver.rules,
    )
=======
    problem_file = "problems_datasets/examples.txt"
    problem_name = "orthocenter_consequence_aux"
    solver = (
        GeometricSolverBuilder()
        .load_problem_from_file(problem_file, problem_name, translate=False)
        .with_disabled_intrinsic_rules(
            [
                IntrinsicRules.PARA_FROM_PERP,
                IntrinsicRules.CYCLIC_FROM_CONG,
                IntrinsicRules.CONG_FROM_EQRATIO,
                IntrinsicRules.PARA_FROM_EQANGLE,
            ]
        )
        .build()
    )

    out_folder_path = Path("./ddar_results/") / problem_name

    logging.info(f"Starting problem {problem_name} with ddar only.")

    problem_output_path = out_folder_path
    problem_output_path.mkdir(exist_ok=True)

    solver.draw_figure(
        problem_output_path / f"{problem_name}_construction_figure.png",
    )

    max_steps = 10000
    timeout = 600.0
    success = False
    cProfile.runctx(
        "solver.run(max_steps, timeout)",
        globals=globals(),
        locals=locals(),
        filename=str(problem_output_path / f"{problem_name}.prof"),
    )

    if solver.run_infos["success"]:
        logging.info(f"Solved {problem_name}: {solver.run_infos}")
    else:
        logging.info(f"Failed at {problem_name}: {solver.run_infos}")

    solver.write_all_outputs(problem_output_path)

    return
>>>>>>> c1b52a72


if __name__ == "__main__":
    main()<|MERGE_RESOLUTION|>--- conflicted
+++ resolved
@@ -4,77 +4,12 @@
 
 
 from geosolver.api import GeometricSolverBuilder
-<<<<<<< HEAD
-from geosolver.proof import Proof
-=======
->>>>>>> c1b52a72
 from geosolver.statement.adder import IntrinsicRules
 
 
 def main():
     logging.basicConfig(level=logging.INFO)
 
-<<<<<<< HEAD
-    # load problems from the problems_file,
-
-    problem_name = "orthocenter_aux"
-    solver = (
-        GeometricSolverBuilder()
-        .load_problem_from_file(
-            "problems_datasets/examples.txt", problem_name, translate=False
-        )
-        .build()
-    )
-    out_folder_path = Path("./ddar_results/")
-    out_folder_path.mkdir(exist_ok=True)
-
-    logging.info(f"Starting problem {problem_name} with ddar only.")
-    solver.proof_state, _ = Proof.build_problem(
-        solver.problem,
-        solver.defs,
-        disabled_intrinsic_rules=[
-            IntrinsicRules.PARA_FROM_PERP,
-            IntrinsicRules.CYCLIC_FROM_CONG,
-            IntrinsicRules.CONG_FROM_EQRATIO,
-            IntrinsicRules.PARA_FROM_EQANGLE,
-        ],
-    )
-    problem_output_path = out_folder_path / problem_name
-    problem_output_path.mkdir(exist_ok=True)
-
-    solver.proof_state.symbols_graph.draw_figure(
-        problem_output_path / f"{problem_name}_construction_figure.png",
-    )
-
-    cProfile.runctx(
-        "solver.run()",
-        globals=globals(),
-        locals=locals(),
-        filename=str(problem_output_path / f"{problem_name}.prof"),
-    )
-
-    solver.write_solution(
-        problem_output_path / f"{problem_name}_proof_steps.txt",
-    )
-
-    solver.proof_state.symbols_graph.draw_figure(
-        problem_output_path / f"{problem_name}_proof_figure.png",
-    )
-
-    solver.proof_state.symbols_graph.draw_html(
-        problem_output_path / f"{problem_name}.symbols_graph.html"
-    )
-
-    solver.proof_state.dependency_graph.show_html(
-        problem_output_path / f"{problem_name}.dependency_graph.html",
-        solver.rules,
-    )
-
-    solver.proof_state.dependency_graph.proof_subgraph.show_html(
-        problem_output_path / f"{problem_name}.proof_subgraph.html",
-        solver.rules,
-    )
-=======
     problem_file = "problems_datasets/examples.txt"
     problem_name = "orthocenter_consequence_aux"
     solver = (
@@ -120,7 +55,6 @@
     solver.write_all_outputs(problem_output_path)
 
     return
->>>>>>> c1b52a72
 
 
 if __name__ == "__main__":

--- conflicted
+++ resolved
@@ -19,39 +19,15 @@
 import pytest
 import pytest_check as check
 
-<<<<<<< HEAD
 from geosolver.concepts import ConceptName
-from geosolver.ddar import solve
 from geosolver.dependencies.dependency import Dependency
-from geosolver.proof import Proof
-from geosolver.problem import Definition, Problem, Theorem
 from geosolver.trace_back import get_logs
-=======
 from geosolver.api import GeometricSolverBuilder
-import geosolver.problem as pr
-import geosolver.trace_back as tb
->>>>>>> b8f8fc10
 
 
 class TestTraceback:
     @pytest.fixture(autouse=True)
     def setUpClass(self):
-<<<<<<< HEAD
-        self.defs = Definition.from_txt_file("defs.txt", to_dict=True)
-        self.rules = Theorem.from_txt_file("rules.txt", to_dict=True)
-
-    def test_orthocenter_dependency_difference(self):
-        txt = "a b c = triangle a b c; d = on_tline d b a c, on_tline d c a b; e = on_line e a c, on_line e b d ? perp a d b c"
-        p = Problem.from_txt(txt)
-        graph, _ = Proof.build_problem(p, self.defs)
-
-        solve(graph, self.rules, p)
-
-        goal_args = graph.symbols_graph.names2nodes(p.goal.args)
-        query = Dependency(p.goal.name, goal_args, None, None)
-
-        setup, aux, _, _ = get_logs(query, graph, merge_trivials=False)
-=======
         self.solver_builder = GeometricSolverBuilder()
 
     def test_orthocenter_dependency_difference(self):
@@ -64,10 +40,9 @@
 
         solver.run()
 
-        goal_args = solver.proof_state.names2nodes(solver.goal.args)
-        query = pr.Dependency(solver.goal.name, goal_args, None, None)
-        setup, aux, _, _ = tb.get_logs(query, solver.proof_state, merge_trivials=False)
->>>>>>> b8f8fc10
+        goal_args = solver.proof_state.symbols_graph.names2nodes(solver.goal.args)
+        query = Dependency(solver.goal.name, goal_args, None, None)
+        setup, aux, _, _ = get_logs(query, solver.proof_state, merge_trivials=False)
 
         # Convert each predicates to its hash string:
         setup = [p.hashed() for p in setup]

--- conflicted
+++ resolved
@@ -111,13 +111,8 @@
         }
 
     def add(
-<<<<<<< HEAD
-        self, statement: Statement, dep_builder: DependencyBuilder
-    ) -> tuple[list[Dependency], list[ToCache]]:
-=======
         self, statement: Statement, dep_body: DependencyBody
-    ) -> Tuple[list[Dependency], list[ToCache]]:
->>>>>>> 9e93c13f
+    ) -> tuple[list[Dependency], list[ToCache]]:
         """Add a new predicate."""
         piece_adder = self.PREDICATE_TO_ADDER.get(statement.predicate)
         if piece_adder is not None:
@@ -172,13 +167,8 @@
         self.symbols_graph.merge(merges, dep)
 
     def _add_coll(
-<<<<<<< HEAD
-        self, points: list[Point], dep_builder: DependencyBuilder
-    ) -> tuple[list[Dependency], list[ToCache]]:
-=======
-        self, points: list[Point], dep_body: DependencyBody
-    ) -> Tuple[list[Dependency], list[ToCache]]:
->>>>>>> 9e93c13f
+        self, points: list[Point], dep_body: DependencyBody
+    ) -> tuple[list[Dependency], list[ToCache]]:
         """Add a predicate that `points` are collinear."""
         points = list(set(points))
         og_points = points.copy()
@@ -251,13 +241,8 @@
                 return self.statements_graph.build_resolved_dependency(coll)
 
     def _add_para(
-<<<<<<< HEAD
-        self, points: list[Point], dep_builder: DependencyBuilder
-    ) -> tuple[list[Dependency], list[ToCache]]:
-=======
-        self, points: list[Point], dep_body: DependencyBody
-    ) -> Tuple[list[Dependency], list[ToCache]]:
->>>>>>> 9e93c13f
+        self, points: list[Point], dep_body: DependencyBody
+    ) -> tuple[list[Dependency], list[ToCache]]:
         """Add a new predicate that 4 points (2 lines) are parallel."""
         a, b, c, d = points
         ab, why1 = self.symbols_graph.get_line_thru_pair_why(a, b)
@@ -292,13 +277,8 @@
         y: Point,
         m: Point,
         n: Point,
-<<<<<<< HEAD
-        dep_builder: DependencyBuilder,
-    ) -> tuple[list[Dependency], list[ToCache]]:
-=======
         dep_body: DependencyBody,
-    ) -> Tuple[list[Dependency], list[ToCache]]:
->>>>>>> 9e93c13f
+    ) -> tuple[list[Dependency], list[ToCache]]:
         """Add a new parallel or collinear predicate."""
         perp = Statement(Predicate.PERPENDICULAR, [a, b, c, d])
         extends = [Statement(Predicate.PERPENDICULAR, [x, y, m, n])]
@@ -339,13 +319,8 @@
         return self._add_coll(list(set([c, d, m, n])), dep_body)
 
     def _maybe_make_para_from_perp(
-<<<<<<< HEAD
-        self, points: list[Point], dep_builder: DependencyBuilder
+        self, points: list[Point], dep_body: DependencyBody
     ) -> Optional[tuple[list[Dependency], list[ToCache]]]:
-=======
-        self, points: list[Point], dep_body: DependencyBody
-    ) -> Optional[Tuple[list[Dependency], list[ToCache]]]:
->>>>>>> 9e93c13f
         """Maybe add a new parallel predicate from perp predicate."""
         a, b, c, d = points
         halfpi = self.symbols_graph.aconst[(1, 2)]
@@ -369,13 +344,8 @@
         return None
 
     def _add_perp(
-<<<<<<< HEAD
-        self, points: list[Point], dep_builder: DependencyBuilder
-    ) -> tuple[list[Dependency], list[ToCache]]:
-=======
-        self, points: list[Point], dep_body: DependencyBody
-    ) -> Tuple[list[Dependency], list[ToCache]]:
->>>>>>> 9e93c13f
+        self, points: list[Point], dep_body: DependencyBody
+    ) -> tuple[list[Dependency], list[ToCache]]:
         """Add a new perpendicular predicate from 4 points (2 lines)."""
 
         if IntrinsicRules.PARA_FROM_PERP not in self.DISABLED_INTRINSIC_RULES:
@@ -453,31 +423,15 @@
         return [], to_cache
 
     def _add_cong(
-<<<<<<< HEAD
-        self, points: list[Point], dep_builder: DependencyBuilder
-    ) -> tuple[list[Dependency], list[ToCache]]:
-=======
-        self, points: list[Point], dep_body: DependencyBody
-    ) -> Tuple[list[Dependency], list[ToCache]]:
->>>>>>> 9e93c13f
+        self, points: list[Point], dep_body: DependencyBody
+    ) -> tuple[list[Dependency], list[ToCache]]:
         """Add that two segments (4 points) are congruent."""
         a, b, c, d = points
         ab = self.symbols_graph.get_or_create_segment(a, b, None)
         cd = self.symbols_graph.get_or_create_segment(c, d, None)
 
-<<<<<<< HEAD
-        cong = Statement(Predicate.CONGRUENT, (a, b, c, d))
-        dep = self.statements_graph.build_dependency(cong, dep_builder)
-        self._make_equal(ab, cd, dep=dep)
-
-        to_cache = [(cong, dep)]
-        deps = []
-
-        if not is_equal(ab, cd):
-            deps += [dep]
-=======
         cong = Statement(Predicate.CONGRUENT, [a, b, c, d])
-        dep = dep_body.build(self.statements_graph, cong)
+        dep = self.statements_graph.build_dependency(cong, dep_body)
         self._make_equal(ab, cd, dep=dep)
 
         to_cache = [(cong, dep)]
@@ -485,16 +439,11 @@
 
         if not is_equal(ab, cd):
             dep_body += [dep]
->>>>>>> 9e93c13f
 
         if IntrinsicRules.CYCLIC_FROM_CONG in self.DISABLED_INTRINSIC_RULES or (
             a not in [c, d] and b not in [c, d]
         ):
-<<<<<<< HEAD
-            return deps, to_cache
-=======
             return dep_body, to_cache
->>>>>>> 9e93c13f
 
         # Make a=c if possible
         if b in [c, d]:
@@ -503,62 +452,37 @@
             c, d = d, c
 
         cyclic_deps, cyclic_cache = self._maybe_add_cyclic_from_cong(a, b, d, dep)
-<<<<<<< HEAD
-        deps += cyclic_deps
-        to_cache += cyclic_cache
-        return deps, to_cache
-
-    def _add_cong2(
-        self, points: list[Point], dep_builder: DependencyBuilder
-    ) -> tuple[list[Dependency], list[ToCache]]:
-=======
         dep_body += cyclic_deps
         to_cache += cyclic_cache
         return dep_body, to_cache
 
     def _add_cong2(
         self, points: list[Point], dep_body: DependencyBody
-    ) -> Tuple[list[Dependency], list[ToCache]]:
->>>>>>> 9e93c13f
+    ) -> tuple[list[Dependency], list[ToCache]]:
         m, n, a, b = points
         add, to_cache = self._add_cong([m, a, n, a], dep_body)
         _add, _to_cache = self._add_cong([m, b, n, b], dep_body)
         return add + _add, to_cache + _to_cache
 
     def _add_midp(
-<<<<<<< HEAD
-        self, points: list[Point], dep_builder: DependencyBuilder
-    ) -> tuple[list[Dependency], list[ToCache]]:
-=======
-        self, points: list[Point], dep_body: DependencyBody
-    ) -> Tuple[list[Dependency], list[ToCache]]:
->>>>>>> 9e93c13f
+        self, points: list[Point], dep_body: DependencyBody
+    ) -> tuple[list[Dependency], list[ToCache]]:
         m, a, b = points
         add_coll, to_cache_coll = self._add_coll(points, dep_body)
         add_cong, to_cache_cong = self._add_cong([m, a, m, b], dep_body)
         return add_coll + add_cong, to_cache_coll + to_cache_cong
 
     def _add_circle(
-<<<<<<< HEAD
-        self, points: list[Point], dep_builder: DependencyBuilder
-    ) -> tuple[list[Dependency], list[ToCache]]:
-=======
-        self, points: list[Point], dep_body: DependencyBody
-    ) -> Tuple[list[Dependency], list[ToCache]]:
->>>>>>> 9e93c13f
+        self, points: list[Point], dep_body: DependencyBody
+    ) -> tuple[list[Dependency], list[ToCache]]:
         o, a, b, c = points
         add_ab, to_cache_ab = self._add_cong([o, a, o, b], dep_body)
         add_ac, to_cache_ac = self._add_cong([o, a, o, c], dep_body)
         return add_ab + add_ac, to_cache_ab + to_cache_ac
 
     def _add_cyclic(
-<<<<<<< HEAD
-        self, points: list[Point], dep_builder: DependencyBuilder
-    ) -> tuple[list[Dependency], list[ToCache]]:
-=======
-        self, points: list[Point], dep_body: DependencyBody
-    ) -> Tuple[list[Dependency], list[ToCache]]:
->>>>>>> 9e93c13f
+        self, points: list[Point], dep_body: DependencyBody
+    ) -> tuple[list[Dependency], list[ToCache]]:
         """Add a new cyclic predicate that 4 points are concyclic."""
         points = list(set(points))
         og_points = list(points)
@@ -666,13 +590,8 @@
         return self._add_cyclic([b, c, x, y], dep_body)
 
     def _add_eqangle(
-<<<<<<< HEAD
-        self, points: list[Point], dep_builder: DependencyBuilder
-    ) -> tuple[list[Dependency], list[ToCache]]:
-=======
-        self, points: list[Point], dep_body: DependencyBody
-    ) -> Tuple[list[Dependency], list[ToCache]]:
->>>>>>> 9e93c13f
+        self, points: list[Point], dep_body: DependencyBody
+    ) -> tuple[list[Dependency], list[ToCache]]:
         """Add eqangle made by 8 points in `points`."""
         if dep_body:
             dep_body = dep_body.copy()
@@ -748,13 +667,8 @@
         cd: Line,
         mn: Line,
         pq: Line,
-<<<<<<< HEAD
-        dep_builder: DependencyBuilder,
-    ) -> tuple[list[Dependency], list[ToCache]]:
-=======
         dep_body: DependencyBody,
-    ) -> Tuple[list[Dependency], list[ToCache]]:
->>>>>>> 9e93c13f
+    ) -> tuple[list[Dependency], list[ToCache]]:
         """Add eqangle core."""
         if dep_body:
             dep_body = dep_body.copy()
@@ -833,13 +747,8 @@
         return add, to_cache
 
     def _add_eqratio3(
-<<<<<<< HEAD
-        self, points: list[Point], dep_builder: DependencyBuilder
-    ) -> tuple[list[Dependency], list[ToCache]]:
-=======
-        self, points: list[Point], dep_body: DependencyBody
-    ) -> Tuple[list[Dependency], list[ToCache]]:
->>>>>>> 9e93c13f
+        self, points: list[Point], dep_body: DependencyBody
+    ) -> tuple[list[Dependency], list[ToCache]]:
         """Add three eqratios through a list of 6 points (due to parallel lines).
 
           a -- b
@@ -854,39 +763,19 @@
             add += _add
             to_cache += _to_cache
 
-        self._simple_add(Predicate.EQRATIO3, tuple(points), dep_builder, add, to_cache)
+        self._simple_add(Predicate.EQRATIO3, tuple(points), dep_body, add, to_cache)
         return add, to_cache
 
-<<<<<<< HEAD
-    # Rule never used
-    # def _add_eqratio4(
-    #     self, points: list[Point], dep_builder: DependencyBuilder
-    # ) -> tuple[list[Dependency], list[ToCache]]:
-    #     """Add four eqratios through a list of 5 points
-    #     (due to parallel lines with common point).
-=======
     def _add_eqratio4(
         self, points: list[Point], dep_body: DependencyBody
-    ) -> Tuple[list[Dependency], list[ToCache]]:
+    ) -> tuple[list[Dependency], list[ToCache]]:
         """Add four eqratios through a list of 5 points
-        (due to parallel lines with common point).
->>>>>>> 9e93c13f
-
-    #        o
-    #      a - b
-    #     c --- d
-
-<<<<<<< HEAD
-    #     """
-    #     o, a, b, c, d = points
-    #     add, to_cache = self._add_eqratio3([a, b, c, d, o, o], dep_builder)
-    #     _add, _to_cache = self._add_eqratio([o, a, o, c, a, b, c, d], dep_builder)
-    #     return add + _add, to_cache + _to_cache
-
-    def _add_eqratio(
-        self, points: list[Point], dep_builder: DependencyBuilder
-    ) -> tuple[list[Dependency], list[ToCache]]:
-=======
+            (due to parallel lines with common point).
+
+        #        o
+        #      a - b
+        #     c --- d
+
         """
         o, a, b, c, d = points
         add, to_cache = self._add_eqratio3([a, b, c, d, o, o], dep_body)
@@ -895,8 +784,7 @@
 
     def _add_eqratio(
         self, points: list[Point], dep_body: DependencyBody
-    ) -> Tuple[list[Dependency], list[ToCache]]:
->>>>>>> 9e93c13f
+    ) -> tuple[list[Dependency], list[ToCache]]:
         """Add a new eqratio from 8 points."""
         if dep_body:
             dep_body = dep_body.copy()
@@ -957,13 +845,8 @@
         cd: Segment,
         mn: Segment,
         pq: Segment,
-<<<<<<< HEAD
-        dep_builder: DependencyBuilder,
-    ) -> tuple[list[Dependency], list[ToCache]]:
-=======
         dep_body: DependencyBody,
-    ) -> Tuple[list[Dependency], list[ToCache]]:
->>>>>>> 9e93c13f
+    ) -> tuple[list[Dependency], list[ToCache]]:
         """Add a new eqratio from 8 points (core)."""
         if dep_body:
             dep_body = dep_body.copy()
@@ -1042,61 +925,32 @@
         self,
         predicate: Predicate,
         points: tuple[Point, ...],
-        dep_builder: DependencyBuilder,
+        dep_body: DependencyBody,
         added: list[Dependency],
         to_cache: list[ToCache],
     ):
         statement = Statement(predicate, points)
-        dep = self.statements_graph.build_dependency(statement, dep_builder)
+        dep = self.statements_graph.build_dependency(statement, dep_body)
         added.append(dep)
         to_cache.append((statement, dep))
 
     def _add_simtri_check(
-<<<<<<< HEAD
-        self, points: list[Point], dep_builder: DependencyBuilder
-    ) -> tuple[list[Dependency], list[ToCache]]:
-        if nm.same_clock(*[p.num for p in points]):
-            added, to_cache = self._add_simtri(points, dep_builder)
-        else:
-            added, to_cache = self._add_simtri_reflect(points, dep_builder)
-        self._simple_add(
-            Predicate.SIMILAR_TRIANGLE_BOTH, tuple(points), dep_builder, added, to_cache
-        )
-        return added, to_cache
-
-    def _add_contri_check(
-        self, points: list[Point], dep_builder: DependencyBuilder
-    ) -> tuple[list[Dependency], list[ToCache]]:
-        if nm.same_clock(*[p.num for p in points]):
-            added, to_cache = self._add_contri(points, dep_builder)
-        else:
-            added, to_cache = self._add_contri_reflect(points, dep_builder)
-        self._simple_add(
-            Predicate.CONTRI_TRIANGLE_BOTH, points, dep_builder, added, to_cache
-        )
-        return added, to_cache
-
-    def _add_simtri(
-        self, points: list[Point], dep_builder: DependencyBuilder
-    ) -> tuple[list[Dependency], list[ToCache]]:
-=======
-        self, points: list[Point], dep_body: DependencyBody
-    ) -> Tuple[list[Dependency], list[ToCache]]:
+        self, points: list[Point], dep_body: DependencyBody
+    ) -> tuple[list[Dependency], list[ToCache]]:
         if nm.same_clock(*[p.num for p in points]):
             return self._add_simtri(points, dep_body)
         return self._add_simtri_reflect(points, dep_body)
 
     def _add_contri_check(
         self, points: list[Point], dep_body: DependencyBody
-    ) -> Tuple[list[Dependency], list[ToCache]]:
+    ) -> tuple[list[Dependency], list[ToCache]]:
         if nm.same_clock(*[p.num for p in points]):
             return self._add_contri(points, dep_body)
         return self._add_contri_reflect(points, dep_body)
 
     def _add_simtri(
         self, points: list[Point], dep_body: DependencyBody
-    ) -> Tuple[list[Dependency], list[ToCache]]:
->>>>>>> 9e93c13f
+    ) -> tuple[list[Dependency], list[ToCache]]:
         """Add two similar triangles."""
         add, to_cache = [], []
         hashs = [dep.statement.hash_tuple for dep in dep_body.why]
@@ -1118,18 +972,13 @@
             to_cache += _to_cache
 
         self._simple_add(
-            Predicate.SIMILAR_TRIANGLE, tuple(points), dep_builder, add, to_cache
+            Predicate.SIMILAR_TRIANGLE, tuple(points), dep_body, add, to_cache
         )
         return add, to_cache
 
     def _add_simtri_reflect(
-<<<<<<< HEAD
-        self, points: list[Point], dep_builder: DependencyBuilder
-    ) -> tuple[list[Dependency], list[ToCache]]:
-=======
-        self, points: list[Point], dep_body: DependencyBody
-    ) -> Tuple[list[Dependency], list[ToCache]]:
->>>>>>> 9e93c13f
+        self, points: list[Point], dep_body: DependencyBody
+    ) -> tuple[list[Dependency], list[ToCache]]:
         """Add two similar reflected triangles."""
         add, to_cache = [], []
         hashs = [dep.statement.hash_tuple for dep in dep_body.why]
@@ -1152,36 +1001,23 @@
         self._simple_add(
             Predicate.SIMILAR_TRIANGLE_REFLECTED,
             tuple(points),
-            dep_builder,
+            dep_body,
             add,
             to_cache,
         )
         return add, to_cache
 
     def _add_contri(
-<<<<<<< HEAD
-        self, points: list[Point], dep_builder: DependencyBuilder
-    ) -> tuple[list[Dependency], list[ToCache]]:
-        """Add two congruent triangles."""
-        add: list[Dependency] = []
-        to_cache: list[ToCache] = []
-        hashs = [dep.statement.hash_tuple for dep in dep_builder.why]
-=======
-        self, points: list[Point], dep_body: DependencyBody
-    ) -> Tuple[list[Dependency], list[ToCache]]:
+        self, points: list[Point], dep_body: DependencyBody
+    ) -> tuple[list[Dependency], list[ToCache]]:
         """Add two congruent triangles."""
         add, to_cache = [], []
         hashs = [dep.statement.hash_tuple for dep in dep_body.why]
->>>>>>> 9e93c13f
         for args in comb.enum_triangle(points):
             eqangle6 = Statement(Predicate.EQANGLE6, args)
             if eqangle6.hash_tuple in hashs:
                 continue
-<<<<<<< HEAD
-            _add, _to_cache = self._add_eqangle(args, dep_builder)
-=======
             _add, _to_cache = self._add_eqangle(args, dep_body=dep_body)
->>>>>>> 9e93c13f
             add += _add
             to_cache += _to_cache
 
@@ -1194,18 +1030,13 @@
             to_cache += _to_cache
 
         self._simple_add(
-            Predicate.CONTRI_TRIANGLE, tuple(points), dep_builder, add, to_cache
+            Predicate.CONTRI_TRIANGLE, tuple(points), dep_body, add, to_cache
         )
         return add, to_cache
 
     def _add_contri_reflect(
-<<<<<<< HEAD
-        self, points: list[Point], dep_builder: DependencyBuilder
-    ) -> tuple[list[Dependency], list[ToCache]]:
-=======
-        self, points: list[Point], dep_body: DependencyBody
-    ) -> Tuple[list[Dependency], list[ToCache]]:
->>>>>>> 9e93c13f
+        self, points: list[Point], dep_body: DependencyBody
+    ) -> tuple[list[Dependency], list[ToCache]]:
         """Add two congruent reflected triangles."""
         add, to_cache = [], []
         hashs = [dep.statement.hash_tuple for dep in dep_body.why]
@@ -1228,7 +1059,7 @@
         self._simple_add(
             Predicate.CONTRI_TRIANGLE_REFLECTED,
             tuple(points),
-            dep_builder,
+            dep_body,
             add,
             to_cache,
         )
@@ -1248,13 +1079,8 @@
         cd: Line,
         mn: Line,
         pq: Line,
-<<<<<<< HEAD
-        dep_builder: DependencyBuilder,
+        dep_body: DependencyBody,
     ) -> Optional[tuple[list[Dependency], list[ToCache]]]:
-=======
-        dep_body: DependencyBody,
-    ) -> Optional[Tuple[list[Dependency], list[ToCache]]]:
->>>>>>> 9e93c13f
         """Add ab/cd = mn/pq in case maybe either two of (ab,cd,mn,pq) are equal."""
         if is_equal(ab, cd):
             return self._make_equal_pairs(
@@ -1289,13 +1115,8 @@
         cd: Line,
         mn: Line,
         pq: Line,
-<<<<<<< HEAD
-        dep_builder: DependencyBuilder,
-    ) -> tuple[list[Dependency], list[ToCache]]:
-=======
         dep_body: DependencyBody,
-    ) -> Tuple[list[Dependency], list[ToCache]]:
->>>>>>> 9e93c13f
+    ) -> tuple[list[Dependency], list[ToCache]]:
         """Add ab/cd = mn/pq in case either two of (ab,cd,mn,pq) are equal."""
         if isinstance(ab, Segment):
             dep_pred = Predicate.EQRATIO
@@ -1331,13 +1152,8 @@
         return [dep], to_cache
 
     def _add_aconst(
-<<<<<<< HEAD
-        self, points: list[Point], dep_builder: DependencyBuilder
-    ) -> tuple[list[Dependency], list[ToCache]]:
-=======
-        self, points: list[Point], dep_body: DependencyBody
-    ) -> Tuple[list[Dependency], list[ToCache]]:
->>>>>>> 9e93c13f
+        self, points: list[Point], dep_body: DependencyBody
+    ) -> tuple[list[Dependency], list[ToCache]]:
         """Add that an angle is equal to some constant."""
         points = list(points)
         a, b, c, d, ang = points
@@ -1426,13 +1242,8 @@
         return add, to_cache
 
     def _add_s_angle(
-<<<<<<< HEAD
-        self, points: list[Point], dep_builder: DependencyBuilder
-    ) -> tuple[list[Dependency], list[ToCache]]:
-=======
-        self, points: list[Point], dep_body: DependencyBody
-    ) -> Tuple[list[Dependency], list[ToCache]]:
->>>>>>> 9e93c13f
+        self, points: list[Point], dep_body: DependencyBody
+    ) -> tuple[list[Dependency], list[ToCache]]:
         """Add that an angle abx is equal to constant y."""
         a, b, x, angle = points
         num, den = angle_to_num_den(angle)
@@ -1509,13 +1320,8 @@
         return add, to_cache
 
     def _add_rconst(
-<<<<<<< HEAD
-        self, args: list[Point], dep_builder: DependencyBuilder
-    ) -> tuple[list[Dependency], list[ToCache]]:
-=======
         self, args: list[Point], dep_body: DependencyBody
-    ) -> Tuple[list[Dependency], list[ToCache]]:
->>>>>>> 9e93c13f
+    ) -> tuple[list[Dependency], list[ToCache]]:
         """Add new algebraic predicates of type eqratio-constant."""
         a, b, c, d, ratio = args
 

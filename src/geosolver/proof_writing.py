"""Helper functions to write proofs in a natural language."""

import logging
from pathlib import Path
from typing import TYPE_CHECKING, Optional


from geosolver.defs.clause import Construction
import geosolver.pretty as pt
import geosolver.trace_back as trace_back

from geosolver.dependencies.dependency import Dependency

if TYPE_CHECKING:
    from geosolver.problem import Problem
    from geosolver.proof import Proof


def extend_differences(x: list, y: list):
    for t in y:
        if t not in x:
            x.append(t)


def get_proof_steps(
    proof: "Proof", goals: list["Construction"], merge_trivials: bool = False
) -> tuple[
    list[Dependency],
    list[Dependency],
    list[tuple[list[Dependency], list[Dependency]]],
    dict[tuple[str, ...], int],
]:
    """Extract proof steps from the built DAG."""
<<<<<<< HEAD
    setup, aux, log, setup_points = trace_back.get_logs(proof, merge_trivials)
=======
>>>>>>> e30e78ed

    setup = []
    aux = []
    log = []
    setup_points = set()
    refs = {}

    for goal in goals:
        if not proof.check_construction(goal):
            continue

        goal_args = proof.symbols_graph.names2nodes(goal.args)
        goal = Statement(goal.name, goal_args)
        _setup, _aux, _log, _setup_points = trace_back.get_logs(
            goal, proof, merge_trivials=merge_trivials
        )

        _setup = trace_back.point_log(_setup, refs, set())
        _aux = trace_back.point_log(_aux, refs, setup_points)

        extend_differences(setup, [(prems, [tuple(p)]) for p, prems in _setup])
        extend_differences(aux, [(prems, [tuple(p)]) for p, prems in aux])
        extend_differences(log, _log)
        setup_points = setup_points.union(_setup_points)

    return setup, aux, log, refs


def natural_language_statement(logical_statement: Dependency) -> str:
    """Convert logical_statement to natural language.

    Args:
      logical_statement: pr.Dependency with .name and .args

    Returns:
      a string of (pseudo) natural language of the predicate for human reader.
    """
    names = [a.name.upper() for a in logical_statement.statement.args]
    return pt.pretty_nl(logical_statement.statement.name, names)


def proof_step_string(
    proof_step: tuple[list[Dependency], list[Dependency]],
    refs: dict[tuple[str, ...], int],
    last_step: bool,
) -> str:
    """Translate proof to natural language.

    Args:
      proof_step: pr.Dependency with .name and .args
      refs: dict(hash: int) to keep track of derived predicates
      last_step: boolean to keep track whether this is the last step.

    Returns:
      a string of (pseudo) natural language of the proof step for human reader.
    """
    premises, [conclusion] = proof_step

    premises_nl = " & ".join(
        [
            natural_language_statement(p)
            + " [{:02}]".format(refs[p.statement.hash_tuple])
            for p in premises
        ]
    )

    if not premises:
        premises_nl = "similarly"

    refs[conclusion.statement.hash_tuple] = len(refs)

    conclusion_nl = natural_language_statement(conclusion)
    if not last_step:
        conclusion_nl += " [{:02}]".format(refs[conclusion.statement.hash_tuple])

    return f"{premises_nl} \u21d2 {conclusion_nl}"


def write_solution(
    proof: "Proof", problem: "Problem", out_file: Optional[Path]
) -> None:
    """Output the solution to out_file.

    Args:
      proof: Proof state.
      problem: Containing the problem definition and theorems.
      out_file: file to write to, empty string to skip writing to file.
    """
    setup, aux, proof_steps, refs = get_proof_steps(
        proof, problem.goals, merge_trivials=False
    )

    solution = "\n=========================="
    solution += "\n * From theorem premises:\n"
    premises_nl = []
    for premises, [points] in setup:
        solution += " ".join([p.name.upper() for p in points]) + " "
        if not premises:
            continue
        premises_nl += [
            natural_language_statement(p)
            + " [{:02}]".format(refs[p.statement.hash_tuple])
            for p in premises
        ]
    solution += ": Points\n" + "\n".join(premises_nl)

    solution += "\n\n * Auxiliary Constructions:\n"
    aux_premises_nl = []
    for premises, [points] in aux:
        solution += " ".join([p.name.upper() for p in points]) + " "
        aux_premises_nl += [
            natural_language_statement(p)
            + " [{:02}]".format(refs[p.statement.hash_tuple])
            for p in premises
        ]
    solution += ": Points\n" + "\n".join(aux_premises_nl)

    # some special case where the deduction rule has a well known name.
    r2name = {
        "r32": "(SSS 32)",
        "r33": "(SAS 33)",
        "r34": "(Similar Triangles 34)",
        "r35": "(Similar Triangles 35)",
        "r36": "(ASA 36)",
        "r37": "(ASA 37)",
        "r38": "(Similar Triangles 38)",
        "r39": "(Similar Triangles 39)",
        "r40": "(Congruent Triangles 40)",
        "a00": "(Distance chase)",
        "a01": "(Ratio chase)",
        "a02": "(Angle chase)",
    }

    solution += "\n\n * Proof steps:\n"
    for i, step in enumerate(proof_steps):
        _, [con] = step
        nl = proof_step_string(step, refs, last_step=i == len(proof_steps) - 1)
        reason_name = con.reason.name if con.reason else ""
        reason_pretty = r2name.get(reason_name, f"({reason_name})")
        nl = nl.replace("\u21d2", f"{reason_pretty}\u21d2 ")
        solution += (
            "{:03}. ".format(i + 1)
            + nl
            + ("(*)" if con.statement in proof.goals_as_statements() else "")
            + "\n"
        )

    solution += "==========================\n"
    logging.info(solution)
    if out_file is not None:
        out_file.parent.mkdir(parents=True, exist_ok=True)
        with open(out_file, "w", encoding="utf-8") as f:
            f.write(solution)
        logging.info("Solution written to %s.", out_file)<|MERGE_RESOLUTION|>--- conflicted
+++ resolved
@@ -31,34 +31,27 @@
     dict[tuple[str, ...], int],
 ]:
     """Extract proof steps from the built DAG."""
-<<<<<<< HEAD
-    setup, aux, log, setup_points = trace_back.get_logs(proof, merge_trivials)
-=======
->>>>>>> e30e78ed
-
     setup = []
     aux = []
     log = []
     setup_points = set()
     refs = {}
 
-    for goal in goals:
-        if not proof.check_construction(goal):
+    for goal in proof.goals_as_statements(goals):
+        if not goal.check(proof.symbols_graph):
             continue
 
-        goal_args = proof.symbols_graph.names2nodes(goal.args)
-        goal = Statement(goal.name, goal_args)
         _setup, _aux, _log, _setup_points = trace_back.get_logs(
             goal, proof, merge_trivials=merge_trivials
         )
 
-        _setup = trace_back.point_log(_setup, refs, set())
-        _aux = trace_back.point_log(_aux, refs, setup_points)
+    _setup = trace_back.point_log(_setup, refs, set())
+    _aux = trace_back.point_log(_aux, refs, setup_points)
 
-        extend_differences(setup, [(prems, [tuple(p)]) for p, prems in _setup])
-        extend_differences(aux, [(prems, [tuple(p)]) for p, prems in aux])
-        extend_differences(log, _log)
-        setup_points = setup_points.union(_setup_points)
+    extend_differences(setup, [(prems, [tuple(p)]) for p, prems in _setup])
+    extend_differences(aux, [(prems, [tuple(p)]) for p, prems in aux])
+    extend_differences(log, _log)
+    setup_points = setup_points.union(_setup_points)
 
     return setup, aux, log, refs
 

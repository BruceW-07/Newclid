from __future__ import annotations
from decimal import Decimal
from enum import Enum
from math import exp
from typing import TYPE_CHECKING


import geosolver.predicates as preds
from geosolver.dependencies.dependency import Dependency, Reason
from geosolver.reasoning_engines.engines_interface import Derivation, ReasoningEngine
from geosolver.dependencies.dependency_building import DependencyBody
from geosolver.symbols_graph import is_equiv


from geosolver.statement import Statement, ratio_to_num_den, angle_to_num_den

from geosolver.reasoning_engines.algebraic_reasoning.geometric_tables import (
    AngleTable,
    DistanceTable,
    RatioTable,
    get_quotient,
    report,
)

if TYPE_CHECKING:
    from geosolver.symbols_graph import SymbolsGraph

config = dict()


class AlgebraicRules(Enum):
    Distance_Chase = "a00"
    Ratio_Chase = "a01"
    Angle_Chase = "a02"


class AlgebraicManipulator(ReasoningEngine):
    def __init__(self, symbols_graph: "SymbolsGraph") -> None:
        self.symbols_graph = symbols_graph

        self.atable = AngleTable("pi", self.symbols_graph.get_or_create_const_ang(1, 1))
        self.dtable = DistanceTable()
        self.rtable = RatioTable("1", self.symbols_graph.get_or_create_const_rat(1, 1))
        self.verbose = config.get("verbose", "")

        self.PREDICATE_TO_ADDER = {
            preds.Para: self._add_para,
            preds.Perp: self._add_perp,
            preds.Cong: self._add_cong,
            preds.EqAngle: self._add_eqangle,
            preds.EqRatio: self._add_eqratio,
            preds.ConstantAngle: self._add_aconst,
            preds.SAngle: self._add_aconst,
            preds.ConstantRatio: self._add_rconst,
            preds.ConstantLength: self._add_lconst,
        }

        self.derive_buffer = []

    def ingest(self, dependency: "Dependency") -> None:
        """Add new algebraic predicates."""
        adder = self.PREDICATE_TO_ADDER.get(dependency.statement.predicate)
        if adder is not None:
            adder(dependency)

    def resolve(self, **kwargs) -> list[Derivation]:
        """Derive new algebraic predicates."""
        self.derive_angle_algebra()
        self.derive_ratio_algebra()

        if "a" in self.verbose:
            report(self.atable.v2e)
        if "d" in self.verbose:
            report(self.dtable.v2e)
        if "r" in self.verbose:
            report(self.rtable.v2e)

        res = self.derive_buffer
        self.derive_buffer = []
        return res

    def derive_ratio_algebra(self):
        """Derive new eqratio predicates."""

        for *x, why in self.rtable.get_all_eqs_and_why():
            dep_body = DependencyBody(
                reason=Reason(AlgebraicRules.Ratio_Chase), why=why
            )

            if len(x) == 2:
                mn, pq = x
                if is_equiv(mn, pq):
                    continue

                (m, n), (p, q) = mn._obj.points, pq._obj.points
                cong = Statement(preds.Cong, (m, n, p, q))
                self.derive_buffer.append(Derivation(cong, dep_body))
            elif len(x) == 3:
                mn, pq, v = x
                (m, n) = mn._obj.points
                if pq == self.symbols_graph.get_or_create_const_rat(1, 1):
<<<<<<< HEAD
                    new_length = self.symbols_graph.get_or_create_const_length(
                        Decimal(num / denum)
                    )
=======
                    num, denum = get_quotient(exp(v + 1))
>>>>>>> e30e78ed
                    self.derive_buffer.append(
                        Derivation(
                            Statement(preds.ConstantLength, (m, n, new_length)),
                            dep_body,
                        )
                    )
                    continue
                num, denum = get_quotient(exp(v))
                ratio, *_ = self.symbols_graph.get_or_create_const_rat(num, denum)
                (p, q) = pq._obj.points
                ratio1, *_ = self.symbols_graph.get_or_create_ratio_from_lengths(
                    mn, pq, None
                )
                if is_equiv(ratio, ratio1):
                    continue
                self.derive_buffer.append(
                    Derivation(
                        Statement(preds.ConstantRatio, (m, n, p, q, ratio)),
                        dep_body,
                    )
                )
            elif len(x) == 4:
                ab, cd, mn, pq = x
                points = (
                    *ab._obj.points,
                    *cd._obj.points,
                    *mn._obj.points,
                    *pq._obj.points,
                )
                eqratio = Statement(preds.EqRatio, points)
                self.derive_buffer.append(Derivation(eqratio, dep_body))

        return self.derive_buffer

    def derive_angle_algebra(self):
        """Derive new eqangles predicates."""

        for eqs_and_why in self.atable.get_all_eqs_and_why():
            eqs, why = eqs_and_why[:-1], eqs_and_why[-1]
            dep = DependencyBody(reason=Reason(AlgebraicRules.Angle_Chase), why=why)

            if len(eqs) == 2:
                ab, cd = eqs
                if is_equiv(ab, cd):
                    continue

                points = (*ab._obj.points, *cd._obj.points)
                para = Statement(preds.Para, points)
                self.derive_buffer.append(Derivation(para, dep))

            if len(eqs) == 3:
                ef, pq, v = eqs
                (n, d) = get_quotient(v)
                points = (*ef._obj.points, *pq._obj.points)
                angle, _ = self.symbols_graph.get_or_create_const_ang(n, d)
                aconst = Statement(preds.ConstantAngle, (*points, angle))
                self.derive_buffer.append(Derivation(aconst, dep))

            if len(eqs) == 4:
                ab, cd, mn, pq = eqs
                points = (
                    *ab._obj.points,
                    *cd._obj.points,
                    *mn._obj.points,
                    *pq._obj.points,
                )
                eqangle = Statement(preds.EqAngle, points)
                self.derive_buffer.append(Derivation(eqangle, dep))

        return self.derive_buffer

    def _add_para(self, dep: "Dependency"):
        a, b, c, d = dep.statement.args
        ab, _ = self.symbols_graph.get_line_thru_pair_why(a, b)
        cd, _ = self.symbols_graph.get_line_thru_pair_why(c, d)
        self.atable.add_para(ab._val, cd._val, dep)

    def _add_perp(self, dep: "Dependency"):
        a, b, c, d = dep.statement.args
        ab = self.symbols_graph.get_line_thru_pair(a, b)
        cd = self.symbols_graph.get_line_thru_pair(c, d)
        self.atable.add_const_angle(ab.val, cd.val, 0.5, dep)

    def _add_eqangle(self, dep: "Dependency"):
        a, b, c, d, m, n, p, q = dep.statement.args
        ab, _ = self.symbols_graph.get_line_thru_pair_why(a, b)
        cd, _ = self.symbols_graph.get_line_thru_pair_why(c, d)
        mn, _ = self.symbols_graph.get_line_thru_pair_why(m, n)
        pq, _ = self.symbols_graph.get_line_thru_pair_why(p, q)
        ab_cd, _, _ = self.symbols_graph.get_or_create_angle_from_lines(
            ab, cd, dep=None
        )
        mn_pq, _, _ = self.symbols_graph.get_or_create_angle_from_lines(
            mn, pq, dep=None
        )
        ab, cd = ab_cd._d
        mn, pq = mn_pq._d
        self.atable.add_eqangle(ab, cd, mn, pq, dep)

    def _add_eqratio(self, dep: "Dependency"):
        a, b, c, d, m, n, p, q = dep.statement.args
        ab = self.symbols_graph.get_node_val(
            self.symbols_graph.get_or_create_segment(a, b, dep=None), dep=None
        )
        cd = self.symbols_graph.get_node_val(
            self.symbols_graph.get_or_create_segment(c, d, dep=None), dep=None
        )
        pq = self.symbols_graph.get_node_val(
            self.symbols_graph.get_or_create_segment(p, q, dep=None), dep=None
        )
        mn = self.symbols_graph.get_node_val(
            self.symbols_graph.get_or_create_segment(m, n, dep=None), dep=None
        )
        if (ab, cd) == (pq, mn):
            self.rtable.add_eq(ab, cd, dep)
        else:
            self.rtable.add_eqratio(ab, cd, mn, pq, dep)

    def _add_aconst(
        self, dep: "Dependency"
    ):  # not sure, in addr, add ab_cd as well as cd_ab
        if len(dep.statement.args) == 3:
            a, b, c, ang = dep.statement.args
            d = b
        else:
            a, b, c, d, ang = dep.statement.args
        ab, _ = self.symbols_graph.get_line_thru_pair_why(a, b)
        cd, _ = self.symbols_graph.get_line_thru_pair_why(c, d)
        ab_cd, _, _ = self.symbols_graph.get_or_create_angle_from_lines(
            ab, cd, dep=None
        )
        ab, cd = ab_cd._d
        num, den = angle_to_num_den(ang)
        self.atable.add_const_angle(ab, cd, num / den, dep)

    def _add_rconst(
        self, dep: "Dependency"
    ):  # not sure, in addr, add ab_cd as well as cd_ab
        a, b, c, d, ratio = dep.statement.args
        num, den = ratio_to_num_den(ratio)
        ab = self.symbols_graph.get_or_create_segment(a, b, dep=None)
        cd = self.symbols_graph.get_or_create_segment(c, d, dep=None)
        self.rtable.add_const_ratio(
            self.symbols_graph.get_node_val(ab, dep=None),
            self.symbols_graph.get_node_val(cd, dep=None),
            num,
            den,
            dep,
        )

    def _add_lconst(self, dep: "Dependency"):
        a, b, length = dep.statement.args
        length_num = Decimal(length.name)
        ab = self.symbols_graph.get_or_create_segment(a, b, dep=None)
        self.rtable.add_const_length(ab.val, length_num, dep)

    def _add_cong(self, dep: "Dependency"):
        a, b, c, d = dep.statement.args
        ab, _ = self.symbols_graph.get_line_thru_pair_why(a, b)
        cd, _ = self.symbols_graph.get_line_thru_pair_why(c, d)
        self.dtable.add_cong(ab, cd, a, b, c, d, dep)

        ab = self.symbols_graph.get_or_create_segment(a, b, dep=None)
        cd = self.symbols_graph.get_or_create_segment(c, d, dep=None)
        self.rtable.add_eq(ab.val, cd.val, dep)<|MERGE_RESOLUTION|>--- conflicted
+++ resolved
@@ -92,23 +92,26 @@
                 if is_equiv(mn, pq):
                     continue
 
-                (m, n), (p, q) = mn._obj.points, pq._obj.points
+                (m, n), (p, q) = mn.obj.points, pq.obj.points
                 cong = Statement(preds.Cong, (m, n, p, q))
                 self.derive_buffer.append(Derivation(cong, dep_body))
             elif len(x) == 3:
                 mn, pq, v = x
-                (m, n) = mn._obj.points
+                (m, n) = mn.obj.points
                 if pq == self.symbols_graph.get_or_create_const_rat(1, 1):
-<<<<<<< HEAD
-                    new_length = self.symbols_graph.get_or_create_const_length(
-                        Decimal(num / denum)
-                    )
-=======
                     num, denum = get_quotient(exp(v + 1))
->>>>>>> e30e78ed
                     self.derive_buffer.append(
                         Derivation(
-                            Statement(preds.ConstantLength, (m, n, new_length)),
+                            Statement(
+                                preds.ConstantLength,
+                                (
+                                    m,
+                                    n,
+                                    self.symbols_graph.get_or_create_const_length(
+                                        Decimal(num / denum)
+                                    ),
+                                ),
+                            ),
                             dep_body,
                         )
                     )
@@ -152,14 +155,14 @@
                 if is_equiv(ab, cd):
                     continue
 
-                points = (*ab._obj.points, *cd._obj.points)
+                points = (*ab.obj.points, *cd.obj.points)
                 para = Statement(preds.Para, points)
                 self.derive_buffer.append(Derivation(para, dep))
 
             if len(eqs) == 3:
                 ef, pq, v = eqs
-                (n, d) = get_quotient(v)
-                points = (*ef._obj.points, *pq._obj.points)
+                (n, d) = get_quotient(v % 1)
+                points = (*pq.obj.points, *ef.obj.points)
                 angle, _ = self.symbols_graph.get_or_create_const_ang(n, d)
                 aconst = Statement(preds.ConstantAngle, (*points, angle))
                 self.derive_buffer.append(Derivation(aconst, dep))
@@ -179,22 +182,22 @@
 
     def _add_para(self, dep: "Dependency"):
         a, b, c, d = dep.statement.args
-        ab, _ = self.symbols_graph.get_line_thru_pair_why(a, b)
-        cd, _ = self.symbols_graph.get_line_thru_pair_why(c, d)
+        ab, _ = self.symbols_graph.get_or_create_line_thru_pair_why(a, b)
+        cd, _ = self.symbols_graph.get_or_create_line_thru_pair_why(c, d)
         self.atable.add_para(ab._val, cd._val, dep)
 
     def _add_perp(self, dep: "Dependency"):
         a, b, c, d = dep.statement.args
-        ab = self.symbols_graph.get_line_thru_pair(a, b)
-        cd = self.symbols_graph.get_line_thru_pair(c, d)
+        ab = self.symbols_graph.get_or_create_line_thru_pair(a, b)
+        cd = self.symbols_graph.get_or_create_line_thru_pair(c, d)
         self.atable.add_const_angle(ab.val, cd.val, 0.5, dep)
 
     def _add_eqangle(self, dep: "Dependency"):
         a, b, c, d, m, n, p, q = dep.statement.args
-        ab, _ = self.symbols_graph.get_line_thru_pair_why(a, b)
-        cd, _ = self.symbols_graph.get_line_thru_pair_why(c, d)
-        mn, _ = self.symbols_graph.get_line_thru_pair_why(m, n)
-        pq, _ = self.symbols_graph.get_line_thru_pair_why(p, q)
+        ab, _ = self.symbols_graph.get_or_create_line_thru_pair_why(a, b)
+        cd, _ = self.symbols_graph.get_or_create_line_thru_pair_why(c, d)
+        mn, _ = self.symbols_graph.get_or_create_line_thru_pair_why(m, n)
+        pq, _ = self.symbols_graph.get_or_create_line_thru_pair_why(p, q)
         ab_cd, _, _ = self.symbols_graph.get_or_create_angle_from_lines(
             ab, cd, dep=None
         )
@@ -207,16 +210,16 @@
 
     def _add_eqratio(self, dep: "Dependency"):
         a, b, c, d, m, n, p, q = dep.statement.args
-        ab = self.symbols_graph.get_node_val(
+        ab = self.symbols_graph.get_or_create_node_val(
             self.symbols_graph.get_or_create_segment(a, b, dep=None), dep=None
         )
-        cd = self.symbols_graph.get_node_val(
+        cd = self.symbols_graph.get_or_create_node_val(
             self.symbols_graph.get_or_create_segment(c, d, dep=None), dep=None
         )
-        pq = self.symbols_graph.get_node_val(
+        pq = self.symbols_graph.get_or_create_node_val(
             self.symbols_graph.get_or_create_segment(p, q, dep=None), dep=None
         )
-        mn = self.symbols_graph.get_node_val(
+        mn = self.symbols_graph.get_or_create_node_val(
             self.symbols_graph.get_or_create_segment(m, n, dep=None), dep=None
         )
         if (ab, cd) == (pq, mn):
@@ -227,17 +230,15 @@
     def _add_aconst(
         self, dep: "Dependency"
     ):  # not sure, in addr, add ab_cd as well as cd_ab
-        if len(dep.statement.args) == 3:
+        if len(dep.statement.args) == 4:  # for sangle
             a, b, c, ang = dep.statement.args
             d = b
         else:
             a, b, c, d, ang = dep.statement.args
-        ab, _ = self.symbols_graph.get_line_thru_pair_why(a, b)
-        cd, _ = self.symbols_graph.get_line_thru_pair_why(c, d)
-        ab_cd, _, _ = self.symbols_graph.get_or_create_angle_from_lines(
-            ab, cd, dep=None
-        )
-        ab, cd = ab_cd._d
+        ab, _ = self.symbols_graph.get_or_create_line_thru_pair_why(a, b)
+        cd, _ = self.symbols_graph.get_or_create_line_thru_pair_why(c, d)
+        ab_cd, _ = self.symbols_graph.get_or_create_angle_from_lines(ab, cd, [])
+        ab, cd = ab_cd.directions
         num, den = angle_to_num_den(ang)
         self.atable.add_const_angle(ab, cd, num / den, dep)
 
@@ -246,11 +247,11 @@
     ):  # not sure, in addr, add ab_cd as well as cd_ab
         a, b, c, d, ratio = dep.statement.args
         num, den = ratio_to_num_den(ratio)
-        ab = self.symbols_graph.get_or_create_segment(a, b, dep=None)
-        cd = self.symbols_graph.get_or_create_segment(c, d, dep=None)
+        ab = self.symbols_graph.get_or_create_segment(a, b, [])
+        cd = self.symbols_graph.get_or_create_segment(c, d, [])
         self.rtable.add_const_ratio(
-            self.symbols_graph.get_node_val(ab, dep=None),
-            self.symbols_graph.get_node_val(cd, dep=None),
+            self.symbols_graph.get_or_create_node_val(ab, []),
+            self.symbols_graph.get_or_create_node_val(cd, []),
             num,
             den,
             dep,
@@ -259,15 +260,21 @@
     def _add_lconst(self, dep: "Dependency"):
         a, b, length = dep.statement.args
         length_num = Decimal(length.name)
-        ab = self.symbols_graph.get_or_create_segment(a, b, dep=None)
-        self.rtable.add_const_length(ab.val, length_num, dep)
+        ab = self.symbols_graph.get_or_create_segment(a, b, [])
+        self.rtable.add_const_length(
+            self.symbols_graph.get_or_create_node_val(ab.val, []), length_num, dep
+        )
 
     def _add_cong(self, dep: "Dependency"):
         a, b, c, d = dep.statement.args
-        ab, _ = self.symbols_graph.get_line_thru_pair_why(a, b)
-        cd, _ = self.symbols_graph.get_line_thru_pair_why(c, d)
+        ab, _ = self.symbols_graph.get_or_create_line_thru_pair_why(a, b)
+        cd, _ = self.symbols_graph.get_or_create_line_thru_pair_why(c, d)
         self.dtable.add_cong(ab, cd, a, b, c, d, dep)
 
-        ab = self.symbols_graph.get_or_create_segment(a, b, dep=None)
-        cd = self.symbols_graph.get_or_create_segment(c, d, dep=None)
-        self.rtable.add_eq(ab.val, cd.val, dep)+        ab = self.symbols_graph.get_or_create_segment(a, b, [])
+        cd = self.symbols_graph.get_or_create_segment(c, d, [])
+        self.rtable.add_eq(
+            self.symbols_graph.get_or_create_node_val(ab),
+            self.symbols_graph.get_or_create_node_val(cd),
+            dep,
+        )
"""Implementing Algebraic Reasoning (AR)."""

from collections import defaultdict
from math import log
from typing import TYPE_CHECKING, Any, Generator, Literal, TypeVar

<<<<<<< HEAD
from geosolver.geometry import Direction, Length, Line, Node, Point
from geosolver.numerical import ATOM, NLOGATOM
=======
from geosolver.geometry import Direction, Length, Line, Symbol, Point
>>>>>>> a94309c5
from geosolver.ratios import simplify
from geosolver._lazy_loading import lazy_import

if TYPE_CHECKING:
    from geosolver.dependencies.dependency import Dependency

    import numpy
    import scipy.optimize


def cast_return(func):
    """Decorator that casts the return value of a special __method__
    back to the original type of 'self'."""

    def wrapped(self, *args, **kwargs):
        return self.__class__(func(self, *args, **kwargs))

    return wrapped


class Coef(float):
    def __hash__(self):
        return hash(round(self, NLOGATOM))

    def __eq__(self, other: "Coef"):
        return hash(self) == hash(other)

    def __ne__(self, other: "Coef") -> bool:
        return not self.__eq__(other)

    def __repr__(self) -> str:
        return f"{self:.2f}"

    __add__ = cast_return(float.__add__)
    __sub__ = cast_return(float.__sub__)
    __mul__ = cast_return(float.__mul__)
    __truediv__ = cast_return(float.__truediv__)
    __neg__ = cast_return(float.__neg__)
    __mod__ = cast_return(float.__mod__)


np: "numpy" = lazy_import("numpy")
opt: "scipy.optimize" = lazy_import("scipy.optimize")
SumCV = dict[str, Coef]
EqDict = dict[str, SumCV]


class InfQuotientError(Exception):
    pass


# maximum denominator for a fraction.
MAX_DENOMINATOR = 1000000

# tolerance for fraction approximation
TOL = 1e-15


def get_quotient(v) -> tuple[int, int]:
    v = float(v)
    n = v
    d = 1
    while abs(n - round(n)) > TOL:
        d += 1
        n += v
        if d > MAX_DENOMINATOR:
            e = InfQuotientError(v)
            raise e

    n = int(round(n))
    return simplify(n, d)


def hashed(e: SumCV) -> tuple[tuple[str, Coef], ...]:
    return tuple(sorted(list(e.items())))


def is_zero(e: SumCV) -> bool:
    return len(strip(e)) == 0


def strip(e: SumCV) -> SumCV:
    return {v: c for v, c in e.items() if c != Coef(0)}


def plus(e1: SumCV, e2: SumCV) -> SumCV:
    e = dict(e1)
    for v, c in e2.items():
        if v in e:
            e[v] += c
        else:
            e[v] = c
    return strip(e)


def plus_all(*es: list[SumCV]) -> SumCV:
    result = {}
    for e in es:
        result = plus(result, e)
    return result


def mult(e: SumCV, m: Coef) -> SumCV:
    return {v: m * c for v, c in e.items()}


def minus(e1: SumCV, e2: SumCV) -> SumCV:
    return plus(e1, mult(e2, Coef(-1)))


def div(e1: SumCV, e2: SumCV) -> Coef:
    """Divide e1 by e2."""
    e1 = strip(e1)
    e2 = strip(e2)
    if set(e1.keys()) != set(e2.keys()):
        return None

    n, d = None, None

    for v, c1 in e1.items():
        c2 = e2[v]  # we want c1/c2 = n/d => c1*d=c2*n
        if n is not None and c1 * d != c2 * n:
            return None
        n, d = c1, c2
    return Coef(n) / Coef(d)


def recon(e: SumCV, const: str) -> tuple[str, SumCV] | None:
    """Reconcile one variable in the expression e=0, given const."""
    e = strip(e)
    if len(e) == 0:
        return None

    v0 = None
    for v in e:
        if v != const:
            v0 = v
            break
    if v0 is None:
        return None

    c0 = e.pop(v0)
    return v0, {v: -c / c0 for v, c in e.items()}


def replace(e: SumCV, v0: str, e0: SumCV) -> SumCV:
    if v0 not in e:
        return e
    e = dict(e)
    m = e.pop(v0)
    return plus(e, mult(e0, m))


T = TypeVar("T")


def comb2(elems: list[T]) -> Generator[tuple[T, T], None, None]:
    if len(elems) < 1:
        return
    for i, e1 in enumerate(elems[:-1]):
        for e2 in elems[i + 1 :]:
            yield e1, e2


def perm2(elems: list[T]) -> Generator[tuple[T, T], None, None]:
    for e1, e2 in comb2(elems):
        yield e1, e2
        yield e2, e1


def chain2(elems: list[T]) -> Generator[tuple[T, T], None, None]:
    if len(elems) < 2:
        return
    for i, e1 in enumerate(elems[:-1]):
        yield e1, elems[i + 1]


def _fix_width(s: Any, width: int, align: Literal["right", "left", "center"] = "right"):
    if align != "right":
        raise NotImplementedError
    s = str(s)
    return " " * (width - len(s)) + s


def report(eqdict: EqDict):
    print(">>>>>>>>>table begins")
    maxlv = 0
    maxlcoef = 0
    setv_right = set()
    setv_left = set()
    for leftv, eq in eqdict.items():
        setv_left.add(leftv)
        maxlv = max(maxlv, len(str(leftv)))
        for rightv, coef in eq.items():
            setv_right.add(rightv)
            maxlv = max(maxlv, len(str(rightv)))
            maxlcoef = max(maxlcoef, len(str(coef)))
    listv_left = sorted(setv_left)
    listv_right = sorted(setv_right)
    for leftv in listv_left:
        print(end=f"{_fix_width(leftv, maxlv)} = ")
        for rightv in listv_right:
            try:
                coef = eqdict[leftv][rightv]
                if abs(coef) < ATOM:
                    raise ValueError
                print(end=f"{_fix_width(coef, maxlcoef)} * {str(rightv)}")
                if rightv != listv_right[-1]:
                    print(end=" + ")
            except (KeyError, ValueError) as _:
                print(end=f"{_fix_width('', len(str(rightv))+maxlcoef+3)}")
                if rightv != listv_right[-1]:
                    print(end="   ")
        print()
    print("table ends<<<<<<<<<<<")


class Table:
    """The coefficient matrix."""

    def __init__(self, const: str = "1"):
        self.const = const
        self.v2e: EqDict = {}  # the table {var: {vark : coefk}} var = sum coefk*vark
        self.add_free(const)

        # to cache what is already derived/inputted
        self.eqs = set()
        self.groups = []  # groups of pairs s.t. v1-v2 are equal.

        # for why (linprog)
        self.c = []
        self.v2i = {}  # v -> index of row in A.
        self.deps = []  # equal number of columns.
        self.A = np.zeros([0, 0])
        self.do_why = True

    def add_free(self, v: str) -> None:
        self.v2e[v] = {v: Coef(1)}

    def replace(self, v0: str, e0: SumCV) -> None:
        for v, e in list(self.v2e.items()):
            self.v2e[v] = replace(e, v0, e0)

    def add_expr(self, vc: list[tuple[str, Coef]]) -> bool:
        """Add a new equality (sum cv = 0), represented by the list of tuples vc=[(v, c), ..]."""
        result = {}
        new_vars: list[tuple[str, Coef]] = []

        for v, c in vc:
            if v in self.v2e:
                result = plus(result, mult(self.v2e[v], c))
            else:
                new_vars += [(v, c)]

        if new_vars == []:
            if is_zero(self.modulo(result)):
                return False
            result_recon = recon(result, self.const)
            if result_recon is None:
                return False
            v, e = result_recon
            self.replace(v, e)

        elif len(new_vars) == 1:
            v, m = new_vars[0]
            self.v2e[v] = mult(result, Coef(-1) / m)

        else:
            dependent_v = None
            for v, m in new_vars:
                if dependent_v is None:
                    dependent_v = (v, m)
                    continue

                self.add_free(v)
                result = plus(result, {v: m})

            v, m = dependent_v
            self.v2e[v] = mult(result, Coef(-1) / m)

        return True

    def register(self, vc: list[tuple[str, Coef]], dep: "Dependency") -> None:
        """Register a new equality vc=[(v, c), ..] with traceback dependency dep."""
        result = plus_all(*[{v: c} for v, c in vc])
        if is_zero(result):
            return

        vs, _ = zip(*vc)
        for v in vs:
            if v not in self.v2i:
                self.v2i[v] = len(self.v2i)

        (m, n), lenght = self.A.shape, len(self.v2i)
        if lenght > m:
            self.A = np.concatenate([self.A, np.zeros([lenght - m, n])], 0)

        new_column = np.zeros([len(self.v2i), 2])  # N, 2
        for v, c in vc:
            new_column[self.v2i[v], 0] += c
            new_column[self.v2i[v], 1] -= c

        self.A = np.concatenate([self.A, new_column], 1)
        self.c += [1.0, -1.0]
        self.deps += [dep]

    def register3(self, a: str, b: str, f: Coef, dep: "Dependency") -> None:
        self.register([(a, Coef(1)), (b, Coef(-1)), (self.const, -f)], dep)

    def register4(self, a: str, b: str, c: str, d: str, dep: "Dependency") -> None:
        self.register([(a, Coef(1)), (b, Coef(-1)), (c, Coef(-1)), (d, Coef(1))], dep)

    def why(self, e: SumCV) -> list[Any]:
        """AR traceback == MILP."""
        if not self.do_why:
            return []
        # why expr == 0?
        # Solve min(c^Tx) s.t. A_eq * x = b_eq, x >= 0
        e = strip(e)
        if not e:
            return []

        b_eq = [0] * len(self.v2i)
        for v, c in e.items():
            b_eq[self.v2i[v]] += c

        try:
            x = opt.linprog(c=self.c, A_eq=self.A, b_eq=b_eq, method="highs")["x"]
        except ValueError:
            x = opt.linprog(c=self.c, A_eq=self.A, b_eq=b_eq)["x"]

        deps = []
        for i, dep in enumerate(self.deps):
            if x[2 * i] > 1e-12 or x[2 * i + 1] > 1e-12:
                if dep not in deps:
                    deps.append(dep)
        return deps

    def record_eq(self, v1: str, v2: str, v3: str, v4: str) -> None:
        self.eqs.add((v1, v2, v3, v4))
        self.eqs.add((v2, v1, v4, v3))
        self.eqs.add((v3, v4, v1, v2))
        self.eqs.add((v4, v3, v2, v1))

    def check_record_eq(self, v1: str, v2: str, v3: str, v4: str) -> bool:
        if (v1, v2, v3, v4) in self.eqs:
            return True
        if (v2, v1, v4, v3) in self.eqs:
            return True
        if (v3, v4, v1, v2) in self.eqs:
            return True
        if (v4, v3, v2, v1) in self.eqs:
            return True
        return False

    def add_eq2(self, a: str, b: str, m, n, dep: "Dependency") -> None:
        """
        a/b = m/n
        """
        coef = -Coef(log(m) - log(n))
        if not self.add_expr([(a, Coef(1)), (b, Coef(-1)), (self.const, coef)]):
            return []
        self.register([(a, 1), (b, -1), (self.const, coef)], dep)

    def add_eq3(self, a: str, b: str, f, dep: "Dependency") -> None:
        """
        a - b = f * constant
        """
        self.eqs.add((a, b, Coef(f)))
        self.eqs.add((b, a, Coef(1) - Coef(f)))

        if not self.add_expr([(a, Coef(1)), (b, Coef(-1)), (self.const, -Coef(f))]):
            return []

        self.register3(a, b, Coef(f), dep)

    def add_eq4(self, a: str, b: str, c: str, d: str, dep: "Dependency") -> None:
        """
        a - b = c - d
        """
        self.record_eq(a, b, c, d)
        self.record_eq(a, c, b, d)

        expr = list(minus({a: Coef(1), b: Coef(-1)}, {c: Coef(1), d: Coef(-1)}).items())

        if not self.add_expr(expr):
            return []

        self.register4(a, b, c, d, dep)
        self.groups, _, _ = update_groups(
            self.groups, [{(a, b), (c, d)}, {(b, a), (d, c)}]
        )

    def pairs(self) -> Generator[list[tuple[str, str]], None, None]:
        for v1, v2 in perm2(list(self.v2e.keys())):
            yield v1, v2

    def modulo(self, e: SumCV) -> SumCV:
        return strip(e)

    def get_all_eqs(
        self,
    ) -> dict[tuple[tuple[str, Coef], ...], list[tuple[str, str]]]:
        h2pairs = defaultdict(list)
        for v1, v2 in self.pairs():
            e1, e2 = self.v2e[v1], self.v2e[v2]
            e12 = minus(e1, e2)
            h12 = hashed(self.modulo(e12))
            h2pairs[h12].append((v1, v2))
        return h2pairs

    def get_all_eqs_and_why(
        self, return_quads: bool = True
    ) -> Generator[Any, None, None]:
        """Check all 4/3/2-permutations for new equalities."""
        groups = []

        for h, vv in self.get_all_eqs().items():
            if h == ():
                for v1, v2 in vv:
                    if self.const in {v1, v2}:
                        continue
                    if (v1, v2) in self.eqs or (v2, v1) in self.eqs:
                        continue
                    self.eqs.add((v1, v2))
                    # why v1 - v2 = e12 ?  (note modulo(e12) == 0)
                    why_dict = minus(
                        {v1: Coef(1), v2: Coef(-1)}, minus(self.v2e[v1], self.v2e[v2])
                    )
                    yield v1, v2, self.why(why_dict)
                continue

            if len(h) == 1 and h[0][0] == self.const:
                for v1, v2 in vv:
                    frac = h[0][1]
                    if (v1, v2, frac) in self.eqs:
                        continue
                    self.eqs.add((v1, v2, frac))
                    # why v1 - v2 = e12 ?  (note modulo(e12) == 0)
                    why_dict = minus(
                        {v1: Coef(1), v2: Coef(-1)}, minus(self.v2e[v1], self.v2e[v2])
                    )
                    yield v1, v2, frac, self.why(why_dict)
                continue

            groups.append(vv)

        if not return_quads:
            return

        self.groups, links, _ = update_groups(self.groups, groups)
        for (v1, v2), (v3, v4) in links:
            if self.const in {v1, v2, v3, v4}:
                continue
            if self.check_record_eq(v1, v2, v3, v4):
                continue
            e12 = minus(self.v2e[v1], self.v2e[v2])
            e34 = minus(self.v2e[v3], self.v2e[v4])

            why_dict = minus(  # why (v1-v2)-(v3-v4)=e12-e34?
                minus({v1: Coef(1), v2: Coef(-1)}, {v3: Coef(1), v4: Coef(-1)}),
                minus(e12, e34),
            )
            self.record_eq(v1, v2, v3, v4)
            yield v1, v2, v3, v4, self.why(why_dict)


def update_groups(
    groups1: list[Any], groups2: list[Any]
) -> tuple[list[Any], list[tuple[Any, Any]], list[list[Any]]]:
    """Update groups of equivalent elements.

    Given groups1 = [set1, set2, set3, ..]
    where all elems within each set_i is defined to be "equivalent" to each other.
    (but not across the sets)

    Incoming groups2 = [set1, set2, ...] similar to set1 - it is the
    additional equivalent information on elements in groups1.

    Return the new updated groups1 and the set of links
    that make it that way.

    Example:
      groups1 = [{1, 2}, {3, 4, 5}, {6, 7}]
      groups2 = [{2, 3, 8}, {9, 10, 11}]

    => new groups1 and links:
      groups1 = [{1, 2, 3, 4, 5, 8}, {6, 7}, {9, 10, 11}]
      links = (2, 3), (3, 8), (9, 10), (10, 11)

    Explain: since groups2 says 2 and 3 are equivalent (with {2, 3, 8}),
    then {1, 2} and {3, 4, 5} in groups1 will be merged,
    because 2 and 3 each belong to those 2 groups.
    Additionally 8 also belong to this same group.
    {3, 4, 5} is left alone, while {9, 10, 11} is a completely new set.

    The links to make this all happens is:
    (2, 3): to merge {1, 2} and {3, 4, 5}
    (3, 8): to link 8 into the merged({1, 2, 3, 4, 5})
    (9, 10) and (10, 11): to make the new group {9, 10, 11}

    Args:
      groups1: a list of sets.
      groups2: a list of sets.

    Returns:
      groups1, links, history: result of the update.
    """
    history = []
    links = []
    for g2 in groups2:
        joins = [None] * len(groups1)  # mark which one in groups1 is merged
        merged_g1 = set()  # merge them into this.
        old = None  # any elem in g2 that belong to any set in groups1 (old)
        new = []  # all elem in g2 that is new

        for e in g2:
            found = False
            for i, g1 in enumerate(groups1):
                if e not in g1:
                    continue

                found = True
                if joins[i]:
                    continue

                joins[i] = True
                merged_g1.update(g1)

                if old is not None:
                    links.append((old, e))  # link to make merging happen.
                old = e

            if not found:  # e is new!
                new.append(e)

        # now chain elems in new together.
        if old is not None and new:
            links.append((old, new[0]))
            merged_g1.update(new)

        links += chain2(new)

        new_groups1 = []
        if merged_g1:  # put the merged_g1 in first
            new_groups1.append(merged_g1)

        # put the remaining (unjoined) groups in
        new_groups1 += [g1 for j, g1 in zip(joins, groups1) if not j]

        if old is None and new:
            new_groups1 += [set(new)]

        groups1 = new_groups1
        history.append(groups1)

    return groups1, links, history


class GeometricTable(Table):
    """Abstract class representing the coefficient matrix (table) A."""

    def __init__(self, const: str, const_obj: Node):
        super().__init__(const)
        self.v2obj = {const: const_obj}

    def get_name(self, objs: list[Symbol]) -> list[str]:
        self.v2obj.update({o.name: o for o in objs})
        return [o.name for o in objs]

    def map2obj(self, names: list[str]) -> list[Symbol]:
        return [self.v2obj[n] for n in names]

    def get_all_eqs_and_why(self, return_quads: bool) -> Generator[Any, None, None]:
        for out in super().get_all_eqs_and_why(return_quads):
            if len(out) == 3:
                x, y, why = out
                x, y = self.map2obj([x, y])
                yield x, y, why
            if len(out) == 4:
                x, y, f, why = out
                if x == self.const:
                    continue
                x, y = self.map2obj([x, y])
                yield x, y, f, why
            if len(out) == 5:
                a, b, x, y, why = out
                a, b, x, y = self.map2obj([a, b, x, y])
                yield a, b, x, y, why


class RatioTable(GeometricTable):
    """Coefficient matrix A for log(distance)."""

    def __init__(self, const: str, const_obj: Node):
        super().__init__(const, const_obj)
        self.one = self.const

    def add_eq(self, l1: Length, l2: Length, dep: "Dependency") -> None:
        l1, l2 = self.get_name([l1, l2])
        return super().add_eq3(l1, l2, Coef(0), dep)

    def add_const_ratio(self, l1: Length, l2: Length, m, n, dep: "Dependency") -> None:
        l1, l2 = self.get_name([l1, l2])
        super().add_eq2(l1, l2, m, n, dep)

    def add_const_length(self, length: Length, val, dep: "Dependency") -> None:
        super().add_eq2(self.get_name([length])[0], self.one, val, 1, dep)

    def add_eqratio(
        self,
        l1: Length,
        l2: Length,
        l3: Length,
        l4: Length,
        dep: "Dependency",
    ) -> None:
        l1, l2, l3, l4 = self.get_name([l1, l2, l3, l4])
        return self.add_eq4(l1, l2, l3, l4, dep)

    def get_all_eqs_and_why(self) -> Generator[Any, None, None]:
        return super().get_all_eqs_and_why(True)


class AngleTable(GeometricTable):
    """Coefficient matrix A for slope(direction)."""

    def __init__(self, const: str, const_obj: Node):
        super().__init__(const, const_obj)
        self.pi = self.const

    def modulo(self, e: SumCV) -> SumCV:
        e = strip(e)
        if self.pi not in e:
            return super().modulo(e)

        e[self.pi] = e[self.pi] % Coef(1)
        return strip(e)

    def add_para(self, d1: Direction, d2: Direction, dep: "Dependency") -> None:
        return self.add_const_angle(d1, d2, 0, dep)

    def add_const_angle(
        self, d1: Direction, d2: Direction, ang, dep: "Dependency"
    ) -> None:
        if ang and d2._obj.num > d1._obj.num:
            d1, d2 = d2, d1
            ang = 180 - ang

        d1, d2 = self.get_name([d1, d2])

        num, den = simplify(ang, 180)
        ang = Coef(int(num) / int(den))
        return super().add_eq3(d1, d2, ang, dep)

    def add_eqangle(
        self,
        d1: Direction,
        d2: Direction,
        d3: Direction,
        d4: Direction,
        dep: "Dependency",
    ) -> None:
        """Add the inequality d1-d2=d3-d4."""
        # Use string as variables.
        l1, l2, l3, l4 = [d._obj.num for d in [d1, d2, d3, d4]]
        d1, d2, d3, d4 = self.get_name([d1, d2, d3, d4])
        ang1 = {d1: Coef(1), d2: Coef(-1)}
        ang2 = {d3: Coef(1), d4: Coef(-1)}

        if l2 > l1:
            ang1 = plus({self.pi: Coef(1)}, ang1)
        if l4 > l3:
            ang2 = plus({self.pi: Coef(1)}, ang2)

        ang12 = minus(ang1, ang2)
        self.record_eq(d1, d2, d3, d4)
        self.record_eq(d1, d3, d2, d4)

        expr = list(ang12.items())
        if not self.add_expr(expr):
            return []

        self.register(expr, dep)

    def get_all_eqs_and_why(self) -> Generator[Any, None, None]:
        return super().get_all_eqs_and_why(True)


class DistanceTable(GeometricTable):
    """Coefficient matrix A for position(point, line)."""

    def __init__(self, name: str = ""):
        name = name or "1:1"
        self.merged = {}
        self.ratios = set()
        super().__init__(name, None)

    def pairs(self) -> Generator[tuple[str, str], None, None]:
        l2vs = defaultdict(list)
        for v in list(self.v2e.keys()):
            if v == self.const:
                continue
            line, p = v.split(":")
            l2vs[line].append(p)

        for line, ps in l2vs.items():
            for p1, p2 in perm2(ps):
                yield line + ":" + p1, line + ":" + p2

    def name(self, line: Line, p: Point) -> str:
        v = line.name + ":" + p.name
        self.v2obj[v] = (line, p)
        return v

    def map2obj(self, names: list[str]) -> list[Point]:
        return [self.v2obj[n][1] for n in names]

    def add_cong(
        self,
        l12: Line,
        l34: Line,
        p1: Point,
        p2: Point,
        p3: Point,
        p4: Point,
        dep: "Dependency",
    ) -> None:
        """Add that distance between p1 and p2 (on l12) == p3 and p4 (on l34)."""
        if p2.num > p1.num:
            p1, p2 = p2, p1
        if p4.num > p3.num:
            p3, p4 = p4, p3

        p1 = self.name(l12, p1)
        p2 = self.name(l12, p2)
        p3 = self.name(l34, p3)
        p4 = self.name(l34, p4)
        return super().add_eq4(p1, p2, p3, p4, dep)

    def get_all_eqs_and_why(self) -> Generator[Any, None, None]:
        for x in super().get_all_eqs_and_why(True):
            yield x

        # Now we figure out all the const ratios.
        h2pairs = defaultdict(list)
        for v1, v2 in self.pairs():
            if (v1, v2) in self.merged:
                continue
            e1, e2 = self.v2e[v1], self.v2e[v2]
            e12 = minus(e1, e2)
            h12 = hashed(e12)
            h2pairs[h12].append((v1, v2, e12))

        for (_, vves1), (_, vves2) in perm2(list(h2pairs.items())):
            v1, v2, e12 = vves1[0]
            for v1_, v2_, _ in vves1[1:]:
                self.merged[(v1_, v2_)] = (v1, v2)

            v3, v4, e34 = vves2[0]
            for v3_, v4_, _ in vves2[1:]:
                self.merged[(v3_, v4_)] = (v3, v4)

            if (v1, v2, v3, v4) in self.ratios:
                continue

            d12 = div(e12, e34)
            if d12 is None or d12 > 1 or d12 < 0:
                continue

            self.ratios.add((v1, v2, v3, v4))
            self.ratios.add((v2, v1, v4, v3))

            n, d = d12.numerator, d12.denominator

            # (v1 - v2) * d = (v3 - v4) * n
            why_dict = minus(
                minus({v1: d, v2: -d}, {v3: n, v4: -n}),
                minus(mult(e12, d), mult(e34, n)),  # there is no modulo, so this is 0
            )

            v1, v2, v3, v4 = self.map2obj([v1, v2, v3, v4])
            yield v1, v2, v3, v4, abs(n), abs(d), self.why(why_dict)<|MERGE_RESOLUTION|>--- conflicted
+++ resolved
@@ -4,12 +4,8 @@
 from math import log
 from typing import TYPE_CHECKING, Any, Generator, Literal, TypeVar
 
-<<<<<<< HEAD
-from geosolver.geometry import Direction, Length, Line, Node, Point
+from geosolver.geometry import Direction, Length, Line, Symbol, Point
 from geosolver.numerical import ATOM, NLOGATOM
-=======
-from geosolver.geometry import Direction, Length, Line, Symbol, Point
->>>>>>> a94309c5
 from geosolver.ratios import simplify
 from geosolver._lazy_loading import lazy_import
 
@@ -65,7 +61,7 @@
 MAX_DENOMINATOR = 1000000
 
 # tolerance for fraction approximation
-TOL = 1e-15
+TOL = 1e-10
 
 
 def get_quotient(v) -> tuple[int, int]:
@@ -572,7 +568,7 @@
 class GeometricTable(Table):
     """Abstract class representing the coefficient matrix (table) A."""
 
-    def __init__(self, const: str, const_obj: Node):
+    def __init__(self, const: str, const_obj: Symbol):
         super().__init__(const)
         self.v2obj = {const: const_obj}
 
@@ -604,7 +600,7 @@
 class RatioTable(GeometricTable):
     """Coefficient matrix A for log(distance)."""
 
-    def __init__(self, const: str, const_obj: Node):
+    def __init__(self, const: str, const_obj: Symbol):
         super().__init__(const, const_obj)
         self.one = self.const
 
@@ -637,7 +633,7 @@
 class AngleTable(GeometricTable):
     """Coefficient matrix A for slope(direction)."""
 
-    def __init__(self, const: str, const_obj: Node):
+    def __init__(self, const: str, const_obj: Symbol):
         super().__init__(const, const_obj)
         self.pi = self.const
 

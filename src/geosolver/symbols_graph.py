from __future__ import annotations
from collections import defaultdict
from decimal import Decimal
from fractions import Fraction
from pathlib import Path
<<<<<<< HEAD
from typing import TYPE_CHECKING, Dict, Optional, Tuple, Type, TypeVar
=======
from typing import TYPE_CHECKING, Callable, Dict, Optional, Tuple, Type, TypeVar
from typing_extensions import Self
>>>>>>> 4035b20e


from geosolver.dependencies.dependency import Dependency, Reason
from geosolver.dependencies.dependency_building import DependencyBody
from geosolver.dependencies.why_graph import DependencyGraph
from geosolver.dependencies.why_predicates import line_of_and_why
import geosolver.predicates as preds
from geosolver.intrinsic_rules import IntrinsicRules
from geosolver.ratios import simplify
import geosolver.numerical.geometries as num_geo
from geosolver.numerical.draw_figure import draw_figure as draw_numerical_figure
from geosolver.geometry import (
    Angle,
    Circle,
    Direction,
    Length,
    LengthValue,
    Line,
    AngleValue,
    Symbol,
    Point,
    Ratio,
    Segment,
    RatioValue,
)
from geosolver._lazy_loading import lazy_import
from geosolver.statement import Statement

if TYPE_CHECKING:
    import networkx
    import pyvis

nx: "networkx" = lazy_import("networkx")
vis: "pyvis" = lazy_import("pyvis")


NODES_VALUES: dict[Type[Symbol], Type[Symbol]] = {
    Line: Direction,
    Segment: Length,
    Angle: AngleValue,
    Ratio: RatioValue,
    Length: LengthValue,
}

NODES_VALUES_MARKERS: dict[Type[Symbol], str] = {
    Direction: "d",
    Length: "l",
    AngleValue: "m",
    RatioValue: "r",
    LengthValue: "f",
}

S = TypeVar("S")


def length_str(length):
    res = f"{length:.3f}"
    while res[-1] == "0" or res[-1] == ".":
        res = res[:-1]
    return res


class SymbolsGraph:
    def __init__(self) -> None:
        self.type2nodes: dict[Type[Symbol], list[Symbol]] = {
            Point: [],
            Line: [],
            Segment: [],
            Circle: [],
            Direction: [],
            Length: [],
            Angle: [],
            Ratio: [],
            AngleValue: [],
            RatioValue: [],
            LengthValue: [],
        }
        self._name2point: dict[str, Point] = {}
        self._name2node: dict[str, Symbol] = {}
        self._pair2line: dict[tuple[Point, Point], Line] = {}
        self._triplet2circle: dict[tuple[Point, Point, Point], Circle] = {}
        self.rconst: Dict[Tuple[int, int], Ratio] = {}  # contains all constant ratios
        self.aconst: Dict[Tuple[int, int], Angle] = {}  # contains all constant angles.
        self.lconst: Dict[float, Length] = {}  # contains all constant lenghts.
        self.halfpi, _ = self.get_or_create_const_ang(1, 2)
        self.vhalfpi = self.halfpi.val

    def connect(self, a: Symbol, b: Symbol, dep: "Dependency") -> None:
        a.connect_to(b, dep)
        b.connect_to(a, dep)

    def all_points(self) -> list[Point]:
        """Return all nodes of type Point."""
        return list(self.type2nodes[Point])

    def names2nodes(self, pnames: list[str]) -> list[Symbol]:
        return [self._name2node[name] for name in pnames]

    def names2points(
        self, pnames: list[str], create_new_point: bool = False
    ) -> list[Point]:
        """Return Point objects given names."""
        result = []
        for name in pnames:
            if name not in self._name2node and not create_new_point:
                raise ValueError(f"Cannot find point {name} in graph")
            elif name in self._name2node:
                obj = self._name2node[name]
            else:
                obj = self.new_node(Point, name)
            result.append(obj)

        return result

    def add_node(self, node: Symbol) -> None:
        self.type2nodes[type(node)].append(node)
        self._name2node[node.name] = node

        if isinstance(node, Point):
            self._name2point[node.name] = node

    def new_node(self, oftype: Type[S], name: str = "") -> S:
        node = oftype(name, self)
        self.add_node(node)
        return node

    def get_node_val(self, node: Symbol, dep: Optional["Dependency"]) -> Symbol:
        """Get a node value (equality) node, creating it if necessary."""
        if node._val:
            return node._val

        val_type = NODES_VALUES[type(node)]
        marker = NODES_VALUES_MARKERS[val_type]
        name = f"{marker}({node.name})"

        v = self.new_node(val_type, name)
        self.connect(node, v, dep=dep)
        return v

    def get_point(self, pointname: str) -> Point:
        return self._name2point[pointname]

    def make_equal(self, x: Symbol, y: Symbol, dep: Dependency) -> None:
        """Make that two nodes x and y are equal, i.e. merge their value node."""
        if x.val is None:
            x, y = y, x

        self.get_node_val(x, dep=None)
        self.get_node_val(y, dep=None)
        vx = x._val
        vy = y._val

        if vx == vy:
            return

        merges = [vx, vy]

        # If eqangle on the same directions switched then they are perpendicular
        if (
            isinstance(x, Angle)
            and x not in self.aconst.values()
            and y not in self.aconst.values()
            and x.directions == y.directions[::-1]
            and x.directions[0] != x.directions[1]
        ):
            merges = [self.vhalfpi, vx, vy]

        self.merge(merges, dep)

    def merge(self, nodes: list[Symbol], dep: "Dependency") -> Symbol:
        """Merge all nodes."""
        if len(nodes) < 2:
            return

        node0, *nodes1 = nodes
        all_nodes = self.type2nodes[type(node0)]

        # find node0 that exists in all_nodes to be the rep
        # and merge all other nodes into node0
        for node in nodes:
            if node in all_nodes:
                node0 = node
                nodes1 = [n for n in nodes if n != node0]
                break
        return self.merge_into(node0, nodes1, dep)

    def merge_into(
        self, node0: Symbol, nodes1: list[Symbol], dep: "Dependency"
    ) -> Symbol:
        """Merge nodes1 into a single node0."""
        node0.merge(nodes1, dep)
        for n in nodes1:
            if n.rep() != n:
                self.remove([n])

        nodes = [node0] + nodes1
        if any([node._val for node in nodes]):
            for node in nodes:
                self.get_node_val(node, dep=None)

            vals1 = [n._val for n in nodes1]
            node0._val.merge(vals1, dep)

            for v in vals1:
                if v.rep() != v:
                    self.remove([v])

        return node0

    def remove(self, nodes: list[Symbol]) -> None:
        """Remove nodes out of self because they are merged."""
        if not nodes:
            return

        for node in nodes:
            all_nodes = self.type2nodes[type(nodes[0])]

            if node in all_nodes:
                all_nodes.remove(node)

            if node.name in self._name2node.values():
                self._name2node.pop(node.name)

    def get_line(self, a: Point, b: Point) -> Optional[Line]:
        linesa = a.neighbors(Line)
        for line in b.neighbors(Line):
            if line in linesa:
                return line
        return None

    def get_segment(self, p1: Point, p2: Point) -> Optional[Segment]:
        for s in self.type2nodes[Segment]:
            if s.points == {p1, p2}:
                return s
        return None

    def get_angle(self, d1: Direction, d2: Direction) -> tuple[Angle, Optional[Angle]]:
        for a in self.type2nodes[Angle]:
            if a.directions == (d1, d2):
                return a, a.opposite
        return None, None

    def get_ratio(self, l1: Length, l2: Length) -> tuple[Ratio, Ratio]:
        for r in self.type2nodes[Ratio]:
            if r.lengths == (l1, l2):
                return r, r.opposite
        return None, None

    def get_circles(self, *points: list[Point]) -> list[Circle]:
        circle2count = defaultdict(lambda: 0)
        for p in points:
            for c in p.neighbors(Circle):
                circle2count[c] += 1
        return [c for c, count in circle2count.items() if count >= 3]

    def _create_const_ang(self, n: int, d: int) -> None:
        n, d = simplify(n, d)
        ang = self.aconst[(n, d)] = self.new_node(Angle, f"{n}pi/{d}")
        ang.set_directions(None, None)
        self.get_node_val(ang, dep=None)

    def _create_const_rat(self, n: int, d: int) -> None:
        n, d = simplify(n, d)
        rat = self.rconst[(n, d)] = self.new_node(Ratio, f"{n}/{d}")
        rat.value = Fraction(n, d)
        rat.set_lengths(None, None)
        self.get_node_val(rat, dep=None)

    def get_or_create_const_ang(self, n: int, d: int) -> tuple[Angle, Angle]:
        n, d = simplify(n, d)
        if (n, d) not in self.aconst:
            self._create_const_ang(n, d)
        ang1 = self.aconst[(n, d)]

        n, d = simplify(d - n, d)
        if (n, d) not in self.aconst:
            self._create_const_ang(n, d)
        ang2 = self.aconst[(n, d)]
        ang1.opposite = ang2
        ang2.opposite = ang1
        return ang1, ang2

    def get_or_create_const_rat(self, n: int, d: int) -> tuple[Ratio, Ratio]:
        n, d = simplify(n, d)
        if (n, d) not in self.rconst:
            self._create_const_rat(n, d)
        rat1 = self.rconst[(n, d)]

        if (d, n) not in self.rconst:
            self._create_const_rat(d, n)
        rat2 = self.rconst[(d, n)]
        return rat1, rat2

    def get_or_create_const_length(self, length) -> Length:
        if length not in self.lconst:
            length_node = self.lconst[length] = self.new_node(
                Length, length_str(length)
            )
            length_node.value = length
            self.get_node_val(length_node, None)
        return self.lconst[length]

<<<<<<< HEAD
    def get_or_create_segment(self, p1: Point, p2: Point, dep: "Dependency") -> Segment:
=======
    def get_or_create_const(
        self, const_value: str, construction_name: str
    ) -> tuple[Angle, Angle] | tuple[Ratio, Ratio] | Length:
        if construction_name in (
            Predicate.CONSTANT_ANGLE.value,
            Predicate.S_ANGLE.value,
        ):
            if "pi/" in const_value:
                # pi fraction
                num, den = angle_to_num_den(const_value)
            elif const_value.endswith("o"):
                # degrees
                num, den = simplify(int(const_value[:-1]), 180)
            else:
                raise ValueError("Could not interpret constant angle: %s", const_value)
            return self.get_or_create_const_ang(num, den)

        elif construction_name in (Predicate.CONSTANT_RATIO.value, "rconst2"):
            if "/" in const_value:
                num, den = ratio_to_num_den(const_value)
                return self.get_or_create_const_rat(num, den)

        elif construction_name == Predicate.CONSTANT_LENGTH.value:
            return self.get_or_create_const_length(float(const_value))

        raise NotImplementedError(
            "Unsupported construction for constants: %s", construction_name.name
        )

    def get_or_create_segment(
        self, p1: Point, p2: Point, dep: Optional["Dependency"]
    ) -> Segment:
>>>>>>> 4035b20e
        """Get or create a Segment object between two Points p1 and p2."""
        if p1 == p2:
            raise ValueError(f"Creating same 0-length segment {p1.name}")

        for s in self.type2nodes[Segment]:
            if s.points == {p1, p2}:
                return s

        if p1.name > p2.name:
            p1, p2 = p2, p1
        s = self.new_node(Segment, name=f"{p1.name.upper()}{p2.name.upper()}")
        self.connect(p1, s, dep=dep)
        self.connect(p2, s, dep=dep)
        s.points = {p1, p2}
        return s

    def get_or_create_angle_from_lines(
        self, l1: Line, l2: Line, dep: "Dependency"
    ) -> tuple[Angle, Angle, list["Dependency"]]:
        return self.get_or_create_angle_from_directions(l1._val, l2._val, dep)

    def get_or_create_angle_from_directions(
        self, d1: Direction, d2: Direction, dep: "Dependency"
    ) -> tuple[Angle, Angle, list["Dependency"]]:
        """Get or create an angle between two Direction d1 and d2."""
        for a in self.type2nodes[Angle]:
            if a.directions == (d1.rep(), d2.rep()):  # directions = _d.rep()
                d1_, d2_ = a._d
                why1 = d1.why_equal([d1_]) + d1_.why_rep()
                why2 = d2.why_equal([d2_]) + d2_.why_rep()
                return a, a.opposite, why1 + why2

        d1, why1 = d1.rep_and_why()
        d2, why2 = d2.rep_and_why()
        a12 = self.new_node(Angle, f"{d1.name}-{d2.name}")
        a21 = self.new_node(Angle, f"{d2.name}-{d1.name}")
        self.connect(d1, a12, dep)
        self.connect(d2, a21, dep)
        self.connect(a12, a21, dep)
        a12.set_directions(d1, d2)
        a21.set_directions(d2, d1)
        a12.opposite = a21
        a21.opposite = a12
        return a12, a21, why1 + why2

    def get_or_create_ratio_from_segments(
        self, s1: Segment, s2: Segment, dep: "Dependency"
    ) -> tuple[Ratio, Ratio, list["Dependency"]]:
        return self.get_or_create_ratio_from_lengths(s1._val, s2._val, dep)

    def get_or_create_ratio_from_lengths(
        self, l1: Length, l2: Length, dep: "Dependency"
    ) -> tuple[Ratio, Ratio, list["Dependency"]]:
        """Get or create a new Ratio from two Lengths l1 and l2."""
        for r in self.type2nodes[Ratio]:
            if r.lengths == (l1.rep(), l2.rep()):
                l1_, l2_ = r._l
                why1 = l1.why_equal([l1_]) + l1_.why_rep()
                why2 = l2.why_equal([l2_]) + l2_.why_rep()
                return r, r.opposite, why1 + why2

        l1, why1 = l1.rep_and_why()
        l2, why2 = l2.rep_and_why()
        r12 = self.new_node(Ratio, f"{l1.name}/{l2.name}")
        r21 = self.new_node(Ratio, f"{l2.name}/{l1.name}")
        self.connect(l1, r12, dep)
        self.connect(l2, r21, dep)
        self.connect(r12, r21, dep)
        r12.set_lengths(l1, l2)
        r21.set_lengths(l2, l1)
        r12.opposite = r21
        r21.opposite = r12
        return r12, r21, why1 + why2

    def get_new_line_thru_pair(self, p1: Point, p2: Point) -> Line:
        if p1.name.lower() > p2.name.lower():
            p1, p2 = p2, p1
        name = p1.name.lower() + p2.name.lower()
        line = self.new_node(Line, name)
        line.num = num_geo.LineNum(p1.num, p2.num)
        line.points = p1, p2

        self.connect(p1, line, dep=None)
        self.connect(p2, line, dep=None)
        self._pair2line[(p1, p2)] = line
        return line

    def get_line_thru_pair(self, p1: Point, p2: Point) -> Line:
        if (p1, p2) in self._pair2line:
            return self._pair2line[(p1, p2)]
        if (p2, p1) in self._pair2line:
            return self._pair2line[(p2, p1)]
        return self.get_new_line_thru_pair(p1, p2)

    def get_line_thru_pair_why(
        self, p1: Point, p2: Point
    ) -> tuple[Line, list["Dependency"]]:
        """Get one line thru two given points and the corresponding dependency list."""
        if p1.name.lower() > p2.name.lower():
            p1, p2 = p2, p1
        if (p1, p2) in self._pair2line:
            return self._pair2line[(p1, p2)].rep_and_why()

        line, why = line_of_and_why([p1, p2])
        if line is None:
            line = self.get_new_line_thru_pair(p1, p2)
            why = []
        return line, why

    def get_circle_thru_triplet(self, p1: Point, p2: Point, p3: Point) -> Circle:
        p1, p2, p3 = sorted([p1, p2, p3], key=lambda x: x.name)
        if (p1, p2, p3) in self._triplet2circle:
            return self._triplet2circle[(p1, p2, p3)]
        return self.get_new_circle_thru_triplet(p1, p2, p3)

    def get_new_circle_thru_triplet(self, p1: Point, p2: Point, p3: Point) -> Circle:
        """Get a new Circle that goes thru three given Points."""
        p1, p2, p3 = sorted([p1, p2, p3], key=lambda x: x.name)
        name = p1.name.lower() + p2.name.lower() + p3.name.lower()
        circle = self.new_node(Circle, f"({name})")
        circle.num = num_geo.CircleNum(p1=p1.num, p2=p2.num, p3=p3.num)
        circle.points = p1, p2, p3

        self.connect(p1, circle, dep=None)
        self.connect(p2, circle, dep=None)
        self.connect(p3, circle, dep=None)
        self._triplet2circle[(p1, p2, p3)] = circle
        return circle

    @staticmethod
    def two_points_of_length(lenght: Length) -> tuple[Point, Point]:
        s = lenght.neighbors(Segment)[0]
        p1, p2 = s.points
        return p1, p2

    @staticmethod
    def two_points_on_direction(d: Direction) -> tuple[Point, Point]:
        line_neighbor = d.neighbors(Line)[0]
        p1, p2 = line_neighbor.neighbors(Point)[:2]
        return p1, p2

    def draw_html(self, html_path: Path):
        nt = vis.network.Network("1080px")
        # populates the nodes and edges data structures
        nx_graph = nx.Graph()
        for node_type, nodes in self.type2nodes.items():
            type_name = node_type.__name__
            for node in nodes:
                nx_graph.add_node(node.name, title=type_name, group=type_name)
                rep = node.rep()
                if rep != node:
                    rep_type = rep.__class__.__name__
                    nx_graph.add_node(rep.name, title=rep_type, group=rep_type)
                    nx_graph.add_edge(rep.name, node.name, dashes=True)
                for neighbor_type in self.type2nodes.keys():
                    neighbor_type_name = neighbor_type.__name__
                    for neighbor in node.neighbors(neighbor_type):
                        nx_graph.add_node(
                            neighbor.name,
                            title=neighbor_type_name,
                            group=neighbor_type_name,
                        )
                        nx_graph.add_edge(neighbor.name, rep.name)

        nt.from_nx(nx_graph)
        nt.show(str(html_path), notebook=False)

    def draw_figure(
        self, save_path: Optional[Path] = None, block: Optional[bool] = None, **kwargs
    ):
        if save_path is not None:
            save_path = str(save_path)
        if block is None:
            block = save_path is None
        draw_numerical_figure(
            self.type2nodes[Point],
            self.type2nodes[Line],
            self.type2nodes[Circle],
            self.type2nodes[Segment],
            save_to=save_path,
            block=block,
            **kwargs,
        )


<<<<<<< HEAD
def is_equiv(x: Symbol, y: Symbol) -> bool:
    return x.why_equal([y]) is not None


def is_equal(x: Symbol, y: Symbol) -> bool:
    if x == y:
        return True
    if x._val is None or y._val is None:
        return False
    if x.val != y.val:
        return False
    return is_equiv(x._val, y._val)


def _make_equal_pairs(
    a: Point,
    b: Point,
    c: Point,
    d: Point,
    m: Point,
    n: Point,
    p: Point,
    q: Point,
    ab: Line,
    cd: Line,
    mn: Line,
    pq: Line,
    dep_body: "DependencyBody",
    dep_graph: "DependencyGraph",
    symbols_graph: "SymbolsGraph",
) -> tuple[list[Dependency], list[tuple["Statement", "Dependency"]]]:
    """Add ab/cd = mn/pq in case either two of (ab,cd,mn,pq) are equal."""
    if isinstance(ab, Segment):
        dep_pred = preds.EqRatio
        eq_pred = preds.Cong
        intrinsic_rule = IntrinsicRules.CONG_FROM_EQRATIO
    else:
        dep_pred = preds.EqAngle
        eq_pred = preds.Para
        intrinsic_rule = IntrinsicRules.PARA_FROM_EQANGLE

    reason = Reason(intrinsic_rule)
    eq = Statement(dep_pred, [a, b, c, d, m, n, p, q])
    if ab != cd:
        because_eq = Statement(eq_pred, [a, b, c, d])
        dep_body = dep_body.extend(dep_graph, eq, because_eq, reason)

    elif eq_pred is preds.Para:  # ab == cd.
        colls = [a, b, c, d]
        if len(set(colls)) > 2:
            because_collx = Statement(preds.Collx, colls)
            dep_body = dep_body.extend(dep_graph, eq, because_collx, reason)

    because_eq = Statement(eq_pred, [m, n, p, q])
    dep = dep_body.build(dep_graph, because_eq)
    symbols_graph.make_equal(mn, pq, dep=dep)

    to_cache = [(because_eq, dep)]

    if is_equal(mn, pq):
        return [], to_cache
    return [dep], to_cache


def maybe_make_equal_pairs(
    a: Point,
    b: Point,
    c: Point,
    d: Point,
    m: Point,
    n: Point,
    p: Point,
    q: Point,
    ab: Line,
    cd: Line,
    mn: Line,
    pq: Line,
    dep_body: "DependencyBody",
    dep_graph: "DependencyGraph",
    symbols_graph: "SymbolsGraph",
) -> Optional[tuple[list["Dependency"], list[tuple["Statement", "Dependency"]]]]:
    """Add ab/cd = mn/pq in case maybe either two of (ab,cd,mn,pq) are equal."""
    points = None
    lines = None
    if is_equal(ab, cd):
        points = (a, b, c, d, m, n, p, q)
        lines = (ab, cd, mn, pq)
    elif is_equal(mn, pq):
        points = (m, n, p, q, a, b, c, d)
        lines = (mn, pq, ab, cd)
    elif is_equal(ab, mn):
        points = (a, b, m, n, c, d, p, q)
        lines = (ab, mn, cd, pq)
    elif is_equal(cd, pq):
        points = (c, d, p, q, a, b, m, n)
        lines = (cd, pq, ab, mn)

    if points is None:
        return None

    return _make_equal_pairs(*points, *lines, dep_body, dep_graph, symbols_graph)
=======
class SymbolsGraphBuilder:
    def __init__(self) -> None:
        self.points: list[Point] = []
        self.ratios_tuples: list[tuple[int, int]] = []
        self.length_decimals: list[Decimal] = []

    def with_points_named(self, points_names: list[str]) -> Self:
        self.points += [Point(name) for name in points_names]
        return self

    def with_ratios(self, ratios: list[str]) -> Self:
        for ratio in ratios:
            fraction = Fraction(ratio)
            self.ratios_tuples.append((fraction.numerator, fraction.denominator))
        return self

    def with_lengths(self, lengths: list[str]) -> Self:
        for length in lengths:
            decimal = Decimal(length)
            self.length_decimals.append(decimal)
        return self

    def build(self) -> SymbolsGraph:
        symbols_graph = SymbolsGraph()
        for point in self.points:
            symbols_graph.add_node(point)
        for ratio in self.ratios_tuples:
            symbols_graph.get_or_create_const_rat(*ratio)
        for length in self.length_decimals:
            symbols_graph.get_or_create_const_length(length)
        return symbols_graph
>>>>>>> 4035b20e
<|MERGE_RESOLUTION|>--- conflicted
+++ resolved
@@ -3,12 +3,8 @@
 from decimal import Decimal
 from fractions import Fraction
 from pathlib import Path
-<<<<<<< HEAD
 from typing import TYPE_CHECKING, Dict, Optional, Tuple, Type, TypeVar
-=======
-from typing import TYPE_CHECKING, Callable, Dict, Optional, Tuple, Type, TypeVar
 from typing_extensions import Self
->>>>>>> 4035b20e
 
 
 from geosolver.dependencies.dependency import Dependency, Reason
@@ -35,7 +31,7 @@
     RatioValue,
 )
 from geosolver._lazy_loading import lazy_import
-from geosolver.statement import Statement
+from geosolver.statement import Statement, angle_to_num_den, ratio_to_num_den
 
 if TYPE_CHECKING:
     import networkx
@@ -311,16 +307,10 @@
             self.get_node_val(length_node, None)
         return self.lconst[length]
 
-<<<<<<< HEAD
-    def get_or_create_segment(self, p1: Point, p2: Point, dep: "Dependency") -> Segment:
-=======
     def get_or_create_const(
         self, const_value: str, construction_name: str
     ) -> tuple[Angle, Angle] | tuple[Ratio, Ratio] | Length:
-        if construction_name in (
-            Predicate.CONSTANT_ANGLE.value,
-            Predicate.S_ANGLE.value,
-        ):
+        if construction_name in (preds.ConstantAngle.NAME, preds.SAngle.NAME):
             if "pi/" in const_value:
                 # pi fraction
                 num, den = angle_to_num_den(const_value)
@@ -331,12 +321,12 @@
                 raise ValueError("Could not interpret constant angle: %s", const_value)
             return self.get_or_create_const_ang(num, den)
 
-        elif construction_name in (Predicate.CONSTANT_RATIO.value, "rconst2"):
+        elif construction_name in (preds.ConstantRatio.NAME, "rconst2"):
             if "/" in const_value:
                 num, den = ratio_to_num_den(const_value)
                 return self.get_or_create_const_rat(num, den)
 
-        elif construction_name == Predicate.CONSTANT_LENGTH.value:
+        elif construction_name == preds.ConstantLength.NAME:
             return self.get_or_create_const_length(float(const_value))
 
         raise NotImplementedError(
@@ -346,7 +336,6 @@
     def get_or_create_segment(
         self, p1: Point, p2: Point, dep: Optional["Dependency"]
     ) -> Segment:
->>>>>>> 4035b20e
         """Get or create a Segment object between two Points p1 and p2."""
         if p1 == p2:
             raise ValueError(f"Creating same 0-length segment {p1.name}")
@@ -532,7 +521,6 @@
         )
 
 
-<<<<<<< HEAD
 def is_equiv(x: Symbol, y: Symbol) -> bool:
     return x.why_equal([y]) is not None
 
@@ -634,7 +622,8 @@
         return None
 
     return _make_equal_pairs(*points, *lines, dep_body, dep_graph, symbols_graph)
-=======
+
+
 class SymbolsGraphBuilder:
     def __init__(self) -> None:
         self.points: list[Point] = []
@@ -665,5 +654,4 @@
             symbols_graph.get_or_create_const_rat(*ratio)
         for length in self.length_decimals:
             symbols_graph.get_or_create_const_length(length)
-        return symbols_graph
->>>>>>> 4035b20e
+        return symbols_graph
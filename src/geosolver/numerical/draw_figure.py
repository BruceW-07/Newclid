--- conflicted
+++ resolved
@@ -1,20 +1,7 @@
 from typing import TYPE_CHECKING, Any, Optional
 
-<<<<<<< HEAD
-
-import numpy as np
-
-from matplotlib import pyplot as plt
-import matplotlib.colors as mcolors
-from matplotlib.patches import Arc
-from matplotlib.transforms import Bbox, IdentityTransform, TransformedBbox
-
-
+import geosolver.geometry as gm
 from geosolver.predicates import Predicate
-=======
->>>>>>> 34a1ddce
-import geosolver.geometry as gm
-from geosolver.concepts import ConceptName
 from geosolver.numerical.angles import ang_of
 from geosolver.numerical.check import clock
 from geosolver.numerical.geometries import (

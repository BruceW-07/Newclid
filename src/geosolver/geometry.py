--- conflicted
+++ resolved
@@ -372,7 +372,7 @@
 
     opposite: Optional[Angle] = None
     _d: tuple[Optional[Direction], Optional[Direction]] = (None, None)
-    _val: Measure
+    _val: AngleValue
 
     def new_val(self) -> AngleValue:
         return AngleValue()
@@ -393,7 +393,7 @@
 
     opposite: Optional[Angle] = None
     _l: tuple[Optional[Length], Optional[Length]] = (None, None)
-    _val: Value
+    _val: RatioValue
 
     def new_val(self) -> RatioValue:
         return RatioValue()
@@ -411,34 +411,22 @@
 
 class Direction(Symbol):
     _obj: Line
-    pass
-
-
-<<<<<<< HEAD
-class AngleValue(Node):
-=======
-class Measure(Symbol):
-    _obj: Angle
->>>>>>> ddc428cc
-    pass
 
 
 class Length(Symbol):
     _obj: Segment
-    pass
-
-
-<<<<<<< HEAD
-class LengthValue(Node):
-    pass
-
-
-class RatioValue(Node):
-=======
-class Value(Symbol):
+
+
+class LengthValue(Symbol):
+    _obj: Length
+
+
+class AngleValue(Symbol):
+    _obj: Angle
+
+
+class RatioValue(Symbol):
     _obj: Ratio
->>>>>>> ddc428cc
-    pass
 
 
 def all_angles(

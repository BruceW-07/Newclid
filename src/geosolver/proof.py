# Copyright 2023 DeepMind Technologies Limited
#
# Licensed under the Apache License, Version 2.0 (the "License");
# you may not use this file except in compliance with the License.
# You may obtain a copy of the License at
#
#    http://www.apache.org/licenses/LICENSE-2.0
#
# Unless required by applicable law or agreed to in writing, software
# distributed under the License is distributed on an "AS IS" BASIS,
# WITHOUT WARRANTIES OR CONDITIONS OF ANY KIND, either express or implied.
# See the License for the specific language governing permissions and
# limitations under the License.
# ==============================================================================

"""Implements the graph representation of the proof state."""

from __future__ import annotations

from collections import defaultdict
from typing import Generator, Optional, Tuple, Union
import logging


from geosolver.concepts import ConceptName
from geosolver.agent.breadth_first_search import Action, Mapping
from geosolver.agent.interface import (
    ApplyDerivationAction,
    ApplyDerivationFeedback,
    ApplyTheoremAction,
    ApplyTheoremFeedback,
    DeriveAlgebraAction,
    DeriveFeedback,
    Feedback,
    MatchAction,
    MatchFeedback,
    StopAction,
    StopFeedback,
)
from geosolver.match_theorems import match_one_theorem
from geosolver.statement.adder import IntrinsicRules, StatementAdder, ToCache
from geosolver.statement.checker import StatementChecker
from geosolver.symbols_graph import SymbolsGraph
from geosolver.algebraic.algebraic_manipulator import AlgebraicManipulator
from geosolver.geometry import Angle, Direction, Length, Ratio
from geosolver.geometry import Circle, Line, Point, Segment
from geosolver.geometry import Measure, Value
import geosolver.combinatorics as comb
import geosolver.numerical.geometries as num_geo

from geosolver.numerical.check import check_numerical, same_clock
from geosolver.numerical.distances import (
    PointTooCloseError,
    PointTooFarError,
    check_too_far_numerical,
    check_too_close_numerical,
)
from geosolver.numerical.sketch import sketch


from geosolver.problem import (
    CONSTRUCTION_RULE,
    Clause,
    Construction,
    Definition,
    Problem,
<<<<<<< HEAD
=======
    Theorem,
>>>>>>> c1b52a72
)

from geosolver.dependencies.empty_dependency import EmptyDependency
from geosolver.dependencies.caching import DependencyCache
from geosolver.dependencies.dependency import Dependency
from geosolver.dependencies.dependency_graph import DependencyGraph


FREE = [
    "free",
    "segment",
    "r_triangle",
    "risos",
    "triangle",
    "triangle12",
    "ieq_triangle",
    "eq_quadrangle",
    "iso_trapezoid",
    "eqdia_quadrangle",
    "quadrangle",
    "r_trapezoid",
    "rectangle",
    "isquare",
    "trapezoid",
    "pentagon",
    "iso_triangle",
]

INTERSECT = [
    "angle_bisector",
    "angle_mirror",
    "eqdistance",
    "lc_tangent",
    "on_aline",
    "on_bline",
    "on_circle",
    "on_line",
    "on_pline",
    "on_tline",
    "on_dia",
    "s_angle",
    "on_opline",
    "eqangle3",
]


class DepCheckFailError(Exception):
    pass


class Proof:
    """Object representing the proof state."""

    def __init__(
        self,
        dependency_cache: DependencyCache,
        alegbraic_manipulator: AlgebraicManipulator,
        symbols_graph: SymbolsGraph,
        statements_checker: StatementChecker,
        statements_adder: StatementAdder,
    ):
        self.dependency_cache = dependency_cache
        self.symbols_graph = symbols_graph
        self.alegbraic_manipulator = alegbraic_manipulator
        self.statements_checker = statements_checker
        self.statements_adder = statements_adder
        self.dependency_graph = DependencyGraph()
        self._goal = None

    @classmethod
    def build_problem(
        cls,
        problem: Problem,
        definitions: dict[str, Definition],
<<<<<<< HEAD
        verbose: bool = True,
        disabled_intrinsic_rules: Optional[list[str]] = None,
=======
        disabled_intrinsic_rules: Optional[list[IntrinsicRules]] = None,
>>>>>>> c1b52a72
        max_attempts=100,
    ) -> tuple[Proof, list[Dependency]]:
        """Build a problem into a gr.Graph object."""
        proof = None
        added = None
        logging.info(f"Building proof from problem '{problem.url}': {problem.txt()}")

        if disabled_intrinsic_rules is None:
            disabled_intrinsic_rules = []

        err = DepCheckFailError(f"Numerical check failed {max_attempts} times")
        for _ in range(max_attempts):
            # Search for coordinates that checks premises conditions numerically.
            try:
                symbols_graph = SymbolsGraph()
                alegbraic_manipulator = AlgebraicManipulator(symbols_graph)
                statements_checker = StatementChecker(
                    symbols_graph, alegbraic_manipulator
                )

                dependency_cache = DependencyCache()
                statements_adder = StatementAdder(
                    symbols_graph,
                    alegbraic_manipulator,
                    statements_checker,
                    dependency_cache,
                    disabled_intrinsic_rules=disabled_intrinsic_rules,
                )
                proof = Proof(
                    dependency_cache=dependency_cache,
                    alegbraic_manipulator=alegbraic_manipulator,
                    symbols_graph=symbols_graph,
                    statements_checker=statements_checker,
                    statements_adder=statements_adder,
                )
                added = []
                plevel = 0
                for clause in problem.clauses:
                    adds, plevel = proof.add_clause(clause, plevel, definitions)
                    added += adds
                proof.plevel = plevel

            except (
                num_geo.InvalidLineIntersectError,
                num_geo.InvalidQuadSolveError,
                DepCheckFailError,
                PointTooCloseError,
                PointTooFarError,
            ) as e:
                err = e
                continue

            if not problem.goal:
                break

<<<<<<< HEAD
            goal_args = proof.map_construction_args_to_objects(problem.goal)
            proof.dependency_graph.add_goal(problem.goal.name, goal_args)
            if check_numerical(problem.goal.name, goal_args):
=======
            args = list(
                map(
                    lambda x: proof.symbols_graph.get_point(x, lambda: int(x)),
                    problem.goal.args,
                )
            )

            proof.dependency_graph.add_goal(problem.goal.name, args)
            if check_numerical(problem.goal.name, args):
>>>>>>> c1b52a72
                break
        else:
            raise err

        proof._goal = problem.goal
        for add in added:
            proof.alegbraic_manipulator.add_algebra(add)

        return proof, added

    def step(self, action: Action) -> Feedback:
        if isinstance(action, StopAction):
            return StopFeedback()
        elif isinstance(action, ApplyTheoremAction):
            added, to_cache, success = self._apply_theorem(
                action.theorem, action.mapping, action.level
            )
            if self.alegbraic_manipulator and added:
                # Add algebra to AR, but do NOT derive nor add to the proof state (yet)
                for dep in added:
                    self.alegbraic_manipulator.add_algebra(dep)
            self.cache_deps(to_cache)
            return ApplyTheoremFeedback(success, added, to_cache)
        elif isinstance(action, DeriveAlgebraAction):
            derives, eq4s = self.alegbraic_manipulator.derive_algebra(action.level)
            return DeriveFeedback(derives, eq4s)
        elif isinstance(action, MatchAction):
            mappings = match_one_theorem(
                self, action.theorem, cache=action.cache, goal=self._goal
            )
            return MatchFeedback(action.theorem, mappings)
        elif isinstance(action, ApplyDerivationAction):
            added, to_cache = self.do_algebra(
                action.derivation_name, action.derivation_arguments
            )
            self.cache_deps(to_cache)
            return ApplyDerivationFeedback(added, to_cache)

        raise NotImplementedError()

    def _apply_theorem(
        self, theorem: "Theorem", mapping: Mapping, dependency_level: int
    ) -> Tuple[list[Dependency], list[ToCache], bool]:
        deps = self._resolve_mapping_dependency(theorem, mapping, dependency_level)
        if deps is None:
            return [], [], False
        conclusion_name, args = theorem.conclusion_name_args(mapping)
        add, to_cache = self.resolve_statement_dependencies(
            conclusion_name, args, deps=deps
        )
        self.dependency_graph.add_theorem_edges(to_cache, theorem, args)
        return add, to_cache, True

    def _resolve_mapping_dependency(
        self, theorem: "Theorem", mapping: Mapping, dependency_level: int
    ) -> Optional[EmptyDependency]:
        deps = EmptyDependency(level=dependency_level, rule_name=theorem.rule_name)
        fail = False

        for premise in theorem.premise:
            p_args = [mapping[a] for a in premise.args]
            dep, fail = self._resolve_premise_dependency(
                theorem, premise, p_args, dependency_level
            )
            if fail:
                return None
            if dep is None:
                continue

            self.dependency_cache.add_dependency(premise.name, p_args, dep)
            deps.why.append(dep)

        return deps

    def _resolve_premise_dependency(
        self,
        theorem: "Theorem",
        premise: "Construction",
        p_args: list["Point"],
        dependency_level: int,
    ) -> Tuple[Optional[Dependency], bool]:
        # Trivial deps.
        if premise.name in [ConceptName.PARALLEL.value, ConceptName.CONGRUENT.value]:
            a, b, c, d = p_args
            if {a, b} == {c, d}:
                return None, False

        if theorem.name in [
            "cong_cong_eqangle6_ncoll_contri*",
            "eqratio6_eqangle6_ncoll_simtri*",
        ]:
            if premise.name in [
                ConceptName.EQANGLE.value,
                ConceptName.EQANGLE6.value,
            ]:  # SAS or RAR
                b, a, b, c, y, x, y, z = p_args
                if not same_clock(a.num, b.num, c.num, x.num, y.num, z.num):
                    p_args = b, a, b, c, y, z, y, x

        dep = Dependency(
            premise.name, p_args, rule_name="Premise", level=dependency_level
        )
        try:
            dep = dep.why_me_or_cache(
                self.symbols_graph,
                self.statements_checker,
                self.dependency_cache,
                dependency_level,
            )
            fail = False
        except Exception:
            fail = True

        if dep.why is None:
            fail = True

        return dep, fail

    def resolve_statement_dependencies(
        self, name: str, args: list[Point], deps: EmptyDependency
    ) -> Tuple[list[Dependency], list[ToCache]]:
        return self.statements_adder.add_piece(name, args, deps)

    def do_algebra(
        self, name: str, args: list[Point]
    ) -> tuple[list[Dependency], list[ToCache]]:
        """Derive (but not add) new algebraic predicates."""
        new_deps, to_cache = self.statements_adder.add_algebra(name, args)
        self.dependency_graph.add_algebra_edges(to_cache, args[:-1])
        return new_deps, to_cache

    def cache_deps(self, deps_to_cache: list[ToCache]):
        for to_cache in deps_to_cache:
            self.dependency_cache.add_dependency(*to_cache)

    def check(self, name: str, args: list[Point]) -> bool:
        """Symbolically check if a predicate is True."""
        if name in [
            ConceptName.FIX_L.value,
            ConceptName.FIX_C.value,
            ConceptName.FIX_B.value,
            ConceptName.FIX_T.value,
            ConceptName.FIX_P.value,
        ]:
            return self.dependency_cache.contains(name, args)
        if name in [ConceptName.IND.value]:
            return True
        return self.statements_checker.check(name, args)

    def additionally_draw(self, name: str, args: list[Point]) -> None:
        """Draw some extra line/circles for illustration purpose."""

        if name in [ConceptName.CIRCLE.value]:
            center, point = args[:2]
            circle = self.symbols_graph.new_node(
                Circle, f"({center.name},{point.name})"
            )
            circle.num = num_geo.Circle(center.num, p1=point.num)
            circle.points = center, point

        if name in ["on_circle", "tangent"]:
            center, point = args[-2:]
            circle = self.symbols_graph.new_node(
                Circle, f"({center.name},{point.name})"
            )
            circle.num = num_geo.Circle(center.num, p1=point.num)
            circle.points = center, point

        if name in ["incenter", "excenter", "incenter2", "excenter2"]:
            d, a, b, c = [x for x in args[-4:]]
            a, b, c = sorted([a, b, c], key=lambda x: x.name.lower())
            circle = self.symbols_graph.new_node(
                Circle, f"({d.name},h.{a.name}{b.name})"
            )
            p = d.num.foot(num_geo.Line(a.num, b.num))
            circle.num = num_geo.Circle(d.num, p1=p)
            circle.points = d, a, b, c

        if name in ["cc_tangent"]:
            o, a, w, b = args[-4:]
            c1 = self.symbols_graph.new_node(Circle, f"({o.name},{a.name})")
            c1.num = num_geo.Circle(o.num, p1=a.num)
            c1.points = o, a

            c2 = self.symbols_graph.new_node(Circle, f"({w.name},{b.name})")
            c2.num = num_geo.Circle(w.num, p1=b.num)
            c2.points = w, b

        if name in ["ninepoints"]:
            a, b, c = args[-3:]
            a, b, c = sorted([a, b, c], key=lambda x: x.name.lower())
            circle = self.symbols_graph.new_node(
                Circle, f"(,m.{a.name}{b.name}{c.name})"
            )
            p1 = (b.num + c.num) * 0.5
            p2 = (c.num + a.num) * 0.5
            p3 = (a.num + b.num) * 0.5
            circle.num = num_geo.Circle(p1=p1, p2=p2, p3=p3)
            circle.points = (None, None, a, b, c)

        if name in ["2l1c"]:
            a, b, c, o = args[:4]
            a, b, c = sorted([a, b, c], key=lambda x: x.name.lower())
            circle = self.symbols_graph.new_node(
                Circle, f"({o.name},{a.name}{b.name}{c.name})"
            )
            circle.num = num_geo.Circle(p1=a.num, p2=b.num, p3=c.num)
            circle.points = (a, b, c)

    def add_clause(
        self,
        clause: Clause,
        plevel: int,
        definitions: dict[str, Definition],
    ) -> tuple[list[Dependency], int]:
        """Add a new clause of construction, e.g. a new excenter."""
        existing_points = self.symbols_graph.all_points()
        new_points = [Point(name) for name in clause.points]

        new_points_dep_points = set()
        new_points_dep = []

        # Step 1: check for all deps.
        for c in clause.constructions:
            cdef = definitions[c.name]

            if len(cdef.construction.args) != len(c.args):
                if len(cdef.construction.args) - len(c.args) == len(clause.points):
                    c.args = clause.points + c.args
                else:
                    correct_form = " ".join(cdef.points + ["=", c.name] + cdef.args)
                    raise ValueError("Argument mismatch. " + correct_form)

            mapping = dict(zip(cdef.construction.args, c.args))
            c_name = ConceptName.MIDPOINT.value if c.name == "midpoint" else c.name
            deps = EmptyDependency(level=0, rule_name=CONSTRUCTION_RULE)
            deps.construction = Dependency(c_name, c.args, rule_name=None, level=0)

            for d in cdef.deps.constructions:
                args = self.symbols_graph.names2points([mapping[a] for a in d.args])
                new_points_dep_points.update(args)
                if not self.check(d.name, args):
                    raise DepCheckFailError(
                        d.name + " " + " ".join([x.name for x in args])
                    )
                construction = Dependency(
                    d.name, args, rule_name=CONSTRUCTION_RULE, level=0
                )
                self.dependency_graph.add_dependency(construction)
                deps.why += [construction]

            new_points_dep += [deps]

        # Step 2: draw.
        def range_fn() -> (
            list[
                Union[
                    num_geo.Point,
                    num_geo.Line,
                    num_geo.Circle,
                    num_geo.HalfLine,
                    num_geo.HoleCircle,
                ]
            ]
        ):
            to_be_intersected = []
            for c in clause.constructions:
                cdef = definitions[c.name]
                mapping = dict(zip(cdef.construction.args, c.args))
                for n in cdef.numerics:
                    args = self.map_construction_args_to_objects(n, mapping)
                    to_be_intersected += sketch(n.name, args)

            return to_be_intersected

        is_total_free = (
            len(clause.constructions) == 1 and clause.constructions[0].name in FREE
        )
        is_semi_free = (
            len(clause.constructions) == 1 and clause.constructions[0].name in INTERSECT
        )

        existing_numerical_points = [p.num for p in existing_points]

        def draw_fn() -> list[num_geo.Point]:
            to_be_intersected = range_fn()
            return num_geo.reduce(to_be_intersected, existing_numerical_points)

        rely_on: set[Point] = set()
        for c in clause.constructions:
            cdef = definitions[c.name]
            mapping = dict(zip(cdef.construction.args, c.args))
            for n in cdef.numerics:
                args = self.map_construction_args_to_objects(n, mapping)
                rely_on.update([a for a in args if isinstance(a, Point)])

        for p in rely_on:
            p.change.update(new_points)

        nums = draw_fn()
        for p, num, num0 in zip(new_points, nums, clause.nums):
            p.co_change = new_points
            if isinstance(num0, num_geo.Point):
                num = num0
            elif isinstance(num0, (tuple, list)):
                x, y = num0
                num = num_geo.Point(x, y)

            p.num = num

        # check two things
        new_points_nums = [p.num for p in new_points]
        if check_too_close_numerical(new_points_nums, existing_numerical_points):
            raise PointTooCloseError()
        if check_too_far_numerical(new_points_nums, existing_numerical_points):
            raise PointTooFarError()

        # Commit: now that all conditions are passed.
        # add these points to current graph.
        for p in new_points:
            self.symbols_graph.add_node(p)

        for p in new_points:
            p.why = sum([d.why for d in new_points_dep], [])  # to generate txt logs.
            p.group = new_points
            p.dep_points = new_points_dep_points
            p.dep_points.update(new_points)
            p.plevel = plevel

        # movement dependency:
        rely_dict_0 = defaultdict(lambda: [])

        for c in clause.constructions:
            cdef = definitions[c.name]
            mapping = dict(zip(cdef.construction.args, c.args))
            for p, ps in cdef.rely.items():
                p = mapping[p]
                ps = [mapping[x] for x in ps]
                rely_dict_0[p].append(ps)

        rely_dict = {}
        for p, pss in rely_dict_0.items():
            ps = sum(pss, [])
            if len(pss) > 1:
                ps = [x for x in ps if x != p]

            p = self.symbols_graph._name2point[p]
            ps = self.symbols_graph.names2nodes(ps)
            rely_dict[p] = ps

        for p in new_points:
            p.rely_on = set(rely_dict.get(p, []))
            for x in p.rely_on:
                if not hasattr(x, "base_rely_on"):
                    x.base_rely_on = set()
            p.base_rely_on = set.union(*[x.base_rely_on for x in p.rely_on] + [set()])
            if is_total_free or is_semi_free:
                p.rely_on.add(p)
                p.base_rely_on.add(p)

        plevel_done = set()
        added = []
        basics = []
        # Step 3: build the basics.
        for c, deps in zip(clause.constructions, new_points_dep):
            cdef = definitions[c.name]
            mapping = dict(zip(cdef.construction.args, c.args))

            # not necessary for proofing, but for visualization.
            c_args = [self.symbols_graph.get_point(a, lambda a: a) for a in c.args]
            self.additionally_draw(c.name, c_args)

            for points, bs in cdef.basics:
                if points:
                    points = self.symbols_graph.names2nodes(
                        [mapping[p] for p in points]
                    )
                    points = [p for p in points if p not in plevel_done]
                    for p in points:
                        p.plevel = plevel
                    plevel_done.update(points)
                    plevel += 1
                else:
                    continue

                for b in bs:
<<<<<<< HEAD
                    args = self.map_construction_args_to_objects(b, mapping)
                    adds, to_cache = self.resolve_dependencies(
=======
                    if b.name != ConceptName.CONSTANT_RATIO.value:
                        args = [mapping[a] for a in b.args]
                    else:
                        num, den = map(int, b.args[-2:])
                        rat, _ = self.alegbraic_manipulator.get_or_create_const_rat(
                            num, den
                        )
                        args = [mapping[a] for a in b.args[:-2]] + [rat.name]

                    args = list(
                        map(
                            lambda x: self.symbols_graph.get_point(x, lambda: int(x)),
                            args,
                        )
                    )

                    adds, to_cache = self.resolve_statement_dependencies(
>>>>>>> c1b52a72
                        name=b.name, args=args, deps=deps
                    )
                    self.dependency_graph.add_construction_edges(to_cache, args)
                    self.cache_deps(to_cache)
                    basics.append((b.name, args, deps))
                    if adds:
                        added += adds

        assert len(plevel_done) == len(new_points)
        for p in new_points:
            p.basics = basics

        return added, plevel

    def all_eqangle_same_lines(self) -> Generator[tuple[Point, ...], None, None]:
        for l1, l2 in comb.permutations_pairs(self.symbols_graph.type2nodes[Line]):
            for a, b, c, d, e, f, g, h in comb.all_8points(l1, l2, l1, l2):
                if (a, b, c, d) != (e, f, g, h):
                    yield a, b, c, d, e, f, g, h

    def all_eqangles_distinct_linepairss(
        self,
    ) -> Generator[tuple[Line, ...], None, None]:
        """No eqangles betcause para-para, or para-corresponding, or same."""

        for measure in self.symbols_graph.type2nodes[Measure]:
            angs = measure.neighbors(Angle)
            line_pairss = []
            for ang in angs:
                d1, d2 = ang.directions
                if d1 is None or d2 is None:
                    continue
                l1s = d1.neighbors(Line)
                l2s = d2.neighbors(Line)
                # Any pair in this is para-para.
                para_para = list(comb.cross_product(l1s, l2s))
                line_pairss.append(para_para)

            for pairs1, pairs2 in comb.arrangement_pairs(line_pairss):
                for pair1, pair2 in comb.cross_product(pairs1, pairs2):
                    (l1, l2), (l3, l4) = pair1, pair2
                    yield l1, l2, l3, l4

    def all_eqangles_8points(self) -> Generator[tuple[Point, ...], None, None]:
        """List all sets of 8 points that make two equal angles."""
        # Case 1: (l1-l2) = (l3-l4), including because l1//l3, l2//l4 (para-para)
        angss = []
        for measure in self.symbols_graph.type2nodes[Measure]:
            angs = measure.neighbors(Angle)
            angss.append(angs)

        # include the angs that do not have any measure.
        angss.extend(
            [[ang] for ang in self.symbols_graph.type2nodes[Angle] if ang.val is None]
        )

        line_pairss = []
        for angs in angss:
            line_pairs = set()
            for ang in angs:
                d1, d2 = ang.directions
                if d1 is None or d2 is None:
                    continue
                l1s = d1.neighbors(Line)
                l2s = d2.neighbors(Line)
                line_pairs.update(set(comb.cross_product(l1s, l2s)))
            line_pairss.append(line_pairs)

        # include (d1, d2) in which d1 does not have any angles.
        noang_ds = [
            d
            for d in self.symbols_graph.type2nodes[Direction]
            if not d.neighbors(Angle)
        ]

        for d1 in noang_ds:
            for d2 in self.symbols_graph.type2nodes[Direction]:
                if d1 == d2:
                    continue
                l1s = d1.neighbors(Line)
                l2s = d2.neighbors(Line)
                if len(l1s) < 2 and len(l2s) < 2:
                    continue
                line_pairss.append(set(comb.cross_product(l1s, l2s)))
                line_pairss.append(set(comb.cross_product(l2s, l1s)))

        # Case 2: d1 // d2 => (d1-d3) = (d2-d3)
        # include lines that does not have any direction.
        nodir_ls = [
            line for line in self.symbols_graph.type2nodes[Line] if line.val is None
        ]

        for line in nodir_ls:
            for d in self.symbols_graph.type2nodes[Direction]:
                l1s = d.neighbors(Line)
                if len(l1s) < 2:
                    continue
                l2s = [line]
                line_pairss.append(set(comb.cross_product(l1s, l2s)))
                line_pairss.append(set(comb.cross_product(l2s, l1s)))

        record = set()
        for line_pairs in line_pairss:
            for pair1, pair2 in comb.permutations_pairs(list(line_pairs)):
                (l1, l2), (l3, l4) = pair1, pair2
                if l1 == l2 or l3 == l4:
                    continue
                if (l1, l2) == (l3, l4):
                    continue
                if (l1, l2, l3, l4) in record:
                    continue
                record.add((l1, l2, l3, l4))
                for a, b, c, d, e, f, g, h in comb.all_8points(l1, l2, l3, l4):
                    yield (a, b, c, d, e, f, g, h)

        for a, b, c, d, e, f, g, h in self.all_eqangle_same_lines():
            yield a, b, c, d, e, f, g, h

    def all_eqangles_6points(self) -> Generator[tuple[Point, ...], None, None]:
        """List all sets of 6 points that make two equal angles."""
        record = set()
        for a, b, c, d, e, f, g, h in self.all_eqangles_8points():
            if (
                a not in (c, d)
                and b not in (c, d)
                or e not in (g, h)
                and f not in (g, h)
            ):
                continue

            if b in (c, d):
                a, b = b, a  # now a in c, d
            if f in (g, h):
                e, f = f, e  # now e in g, h
            if a == d:
                c, d = d, c  # now a == c
            if e == h:
                g, h = h, g  # now e == g
            if (a, b, c, d, e, f, g, h) in record:
                continue
            record.add((a, b, c, d, e, f, g, h))
            yield a, b, c, d, e, f, g, h  # where a==c, e==g

    def all_paras(self) -> Generator[tuple[Point, ...], None, None]:
        for d in self.symbols_graph.type2nodes[Direction]:
            for l1, l2 in comb.permutations_pairs(d.neighbors(Line)):
                for a, b, c, d in comb.all_4points(l1, l2):
                    yield a, b, c, d

    def all_perps(self) -> Generator[tuple[Point, ...], None, None]:
        for ang in self.alegbraic_manipulator.vhalfpi.neighbors(Angle):
            d1, d2 = ang.directions
            if d1 is None or d2 is None:
                continue
            if d1 == d2:
                continue
            for l1, l2 in comb.cross_product(d1.neighbors(Line), d2.neighbors(Line)):
                for a, b, c, d in comb.all_4points(l1, l2):
                    yield a, b, c, d

    def all_congs(self) -> Generator[tuple[Point, ...], None, None]:
        for lenght in self.symbols_graph.type2nodes[Length]:
            for s1, s2 in comb.permutations_pairs(lenght.neighbors(Segment)):
                (a, b), (c, d) = s1.points, s2.points
                for x, y in [(a, b), (b, a)]:
                    for m, n in [(c, d), (d, c)]:
                        yield x, y, m, n

    def all_eqratios_8points(self) -> Generator[tuple[Point, ...], None, None]:
        """List all sets of 8 points that make two equal ratios."""
        ratss = []
        for value in self.symbols_graph.type2nodes[Value]:
            rats = value.neighbors(Ratio)
            ratss.append(rats)

        # include the rats that do not have any val.
        ratss.extend(
            [[rat] for rat in self.symbols_graph.type2nodes[Ratio] if rat.val is None]
        )

        seg_pairss = []
        for rats in ratss:
            seg_pairs = set()
            for rat in rats:
                l1, l2 = rat.lengths
                if l1 is None or l2 is None:
                    continue
                s1s = l1.neighbors(Segment)
                s2s = l2.neighbors(Segment)
                seg_pairs.update(comb.cross_product(s1s, s2s))
            seg_pairss.append(seg_pairs)

        # include (l1, l2) in which l1 does not have any ratio.
        norat_ls = [
            lenght
            for lenght in self.symbols_graph.type2nodes[Length]
            if not lenght.neighbors(Ratio)
        ]

        for l1 in norat_ls:
            for l2 in self.symbols_graph.type2nodes[Length]:
                if l1 == l2:
                    continue
                s1s = l1.neighbors(Segment)
                s2s = l2.neighbors(Segment)
                if len(s1s) < 2 and len(s2s) < 2:
                    continue
                seg_pairss.append(set(comb.cross_product(s1s, s2s)))
                seg_pairss.append(set(comb.cross_product(s2s, s1s)))

        # include Seg that does not have any Length.
        nolen_ss = [s for s in self.symbols_graph.type2nodes[Segment] if s.val is None]

        for seg in nolen_ss:
            for lenght in self.symbols_graph.type2nodes[Length]:
                s1s = lenght.neighbors(Segment)
                if len(s1s) == 1:
                    continue
                s2s = [seg]
                seg_pairss.append(set(comb.cross_product(s1s, s2s)))
                seg_pairss.append(set(comb.cross_product(s2s, s1s)))

        record = set()
        for seg_pairs in seg_pairss:
            for pair1, pair2 in comb.permutations_pairs(list(seg_pairs)):
                (s1, s2), (s3, s4) = pair1, pair2
                if s1 == s2 or s3 == s4:
                    continue
                if (s1, s2) == (s3, s4):
                    continue
                if (s1, s2, s3, s4) in record:
                    continue
                record.add((s1, s2, s3, s4))
                a, b = s1.points
                c, d = s2.points
                e, f = s3.points
                g, h = s4.points

                for x, y in [(a, b), (b, a)]:
                    for z, t in [(c, d), (d, c)]:
                        for m, n in [(e, f), (f, e)]:
                            for p, q in [(g, h), (h, g)]:
                                yield (x, y, z, t, m, n, p, q)

        segss = []
        # finally the list of ratios that is equal to 1.0
        for length in self.symbols_graph.type2nodes[Length]:
            segs = length.neighbors(Segment)
            segss.append(tuple(segs))

        segs_pair = list(comb.permutations_pairs(list(segss)))
        segs_pair += list(zip(segss, segss))
        for segs1, segs2 in segs_pair:
            for s1, s2 in comb.permutations_pairs(list(segs1)):
                for s3, s4 in comb.permutations_pairs(list(segs2)):
                    if (s1, s2) == (s3, s4) or (s1, s3) == (s2, s4):
                        continue
                    if (s1, s2, s3, s4) in record:
                        continue
                    record.add((s1, s2, s3, s4))
                    a, b = s1.points
                    c, d = s2.points
                    e, f = s3.points
                    g, h = s4.points

                    for x, y in [(a, b), (b, a)]:
                        for z, t in [(c, d), (d, c)]:
                            for m, n in [(e, f), (f, e)]:
                                for p, q in [(g, h), (h, g)]:
                                    yield (x, y, z, t, m, n, p, q)

    def all_eqratios_6points(self) -> Generator[tuple[Point, ...], None, None]:
        """List all sets of 6 points that make two equal angles."""
        record = set()
        for a, b, c, d, e, f, g, h in self.all_eqratios_8points():
            if (
                a not in (c, d)
                and b not in (c, d)
                or e not in (g, h)
                and f not in (g, h)
            ):
                continue
            if b in (c, d):
                a, b = b, a
            if f in (g, h):
                e, f = f, e
            if a == d:
                c, d = d, c
            if e == h:
                g, h = h, g
            if (a, b, c, d, e, f, g, h) in record:
                continue
            record.add((a, b, c, d, e, f, g, h))
            yield a, b, c, d, e, f, g, h  # now a==c, e==g

    def all_cyclics(self) -> Generator[tuple[Point, ...], None, None]:
        for c in self.symbols_graph.type2nodes[Circle]:
            for x, y, z, t in comb.permutations_quadruplets(c.neighbors(Point)):
                yield x, y, z, t

    def all_colls(self) -> Generator[tuple[Point, ...], None, None]:
        for line in self.symbols_graph.type2nodes[Line]:
            for x, y, z in comb.permutations_triplets(line.neighbors(Point)):
                yield x, y, z

    def all_midps(self) -> Generator[tuple[Point, ...], None, None]:
        for line in self.symbols_graph.type2nodes[Line]:
            for a, b, c in comb.permutations_triplets(line.neighbors(Point)):
                if self.statements_checker.check_cong([a, b, a, c]):
                    yield a, b, c

    def all_circles(self) -> Generator[tuple[Point, ...], None, None]:
        for lenght in self.symbols_graph.type2nodes[Length]:
            p2p = defaultdict(list)
            for s in lenght.neighbors(Segment):
                a, b = s.points
                p2p[a].append(b)
                p2p[b].append(a)
            for p, ps in p2p.items():
                if len(ps) >= 3:
                    for a, b, c in comb.permutations_triplets(ps):
                        yield p, a, b, c

    def map_construction_args_to_objects(
        self, construction: Construction, mapping: Optional[dict[str, str]] = None
    ) -> list[Point | Angle | Ratio]:
        def make_const(x):
            arg_obj, _ = self.alegbraic_manipulator.get_or_create_const(
                x, construction.name
            )
            return arg_obj

        args_objs = []
        for arg in construction.args:
            if mapping and arg in mapping:
                arg = mapping[arg]
            args_objs.append(self.symbols_graph.get_point(arg, make_const))
        return args_objs<|MERGE_RESOLUTION|>--- conflicted
+++ resolved
@@ -64,10 +64,7 @@
     Construction,
     Definition,
     Problem,
-<<<<<<< HEAD
-=======
     Theorem,
->>>>>>> c1b52a72
 )
 
 from geosolver.dependencies.empty_dependency import EmptyDependency
@@ -142,12 +139,7 @@
         cls,
         problem: Problem,
         definitions: dict[str, Definition],
-<<<<<<< HEAD
-        verbose: bool = True,
-        disabled_intrinsic_rules: Optional[list[str]] = None,
-=======
         disabled_intrinsic_rules: Optional[list[IntrinsicRules]] = None,
->>>>>>> c1b52a72
         max_attempts=100,
     ) -> tuple[Proof, list[Dependency]]:
         """Build a problem into a gr.Graph object."""
@@ -203,21 +195,9 @@
             if not problem.goal:
                 break
 
-<<<<<<< HEAD
             goal_args = proof.map_construction_args_to_objects(problem.goal)
             proof.dependency_graph.add_goal(problem.goal.name, goal_args)
             if check_numerical(problem.goal.name, goal_args):
-=======
-            args = list(
-                map(
-                    lambda x: proof.symbols_graph.get_point(x, lambda: int(x)),
-                    problem.goal.args,
-                )
-            )
-
-            proof.dependency_graph.add_goal(problem.goal.name, args)
-            if check_numerical(problem.goal.name, args):
->>>>>>> c1b52a72
                 break
         else:
             raise err
@@ -604,28 +584,8 @@
                     continue
 
                 for b in bs:
-<<<<<<< HEAD
                     args = self.map_construction_args_to_objects(b, mapping)
-                    adds, to_cache = self.resolve_dependencies(
-=======
-                    if b.name != ConceptName.CONSTANT_RATIO.value:
-                        args = [mapping[a] for a in b.args]
-                    else:
-                        num, den = map(int, b.args[-2:])
-                        rat, _ = self.alegbraic_manipulator.get_or_create_const_rat(
-                            num, den
-                        )
-                        args = [mapping[a] for a in b.args[:-2]] + [rat.name]
-
-                    args = list(
-                        map(
-                            lambda x: self.symbols_graph.get_point(x, lambda: int(x)),
-                            args,
-                        )
-                    )
-
                     adds, to_cache = self.resolve_statement_dependencies(
->>>>>>> c1b52a72
                         name=b.name, args=args, deps=deps
                     )
                     self.dependency_graph.add_construction_edges(to_cache, args)

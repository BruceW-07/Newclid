Rules
=====

Rules are the deduction rules that allow, from a given set of true facts, the derivation of new ones. Each rule asks for a collection of arguments, demanded by its premise predicates, that has to be "matched". Next, the rule is "applied", at which point the corresponding predicate is added to the proof state.

As a standard, rules are labelled in order (r00 to r49), but some rules have more specific names, for readability. The naming shows in the proof step, as the reason a proof step is true.

Legacy rules
------------

r00 : Perpendiculars give parallel
^^^^^^^^^^^^^^^^^^^^^^^^^^^^^^^^^^
.. list-table::
   :widths: 50 25 25
   :header-rows: 1

   * - Figure
     - Formal Statement
     - Description
   * - |r00|
     - :math:`\begin{cases}AB \perp CD\\ CD \perp EF \\ABE \text{ non-collinear}\end{cases} \implies AB \parallel EF`
     - Two lines AB, EF, that are orthogonal to a same line CD are parallel to one another.

.. |r00| image:: ../../_static/Images/rules/r00.png
    :width: 100%

         

r01 : Definition of circle
^^^^^^^^^^^^^^^^^^^^^^^^^^
.. list-table::
   :widths: 50 25 25
   :header-rows: 1

   * - Figure
     - Formal Statement
     - Description
   * - |r01|
     - :math:`|OA|=|OB|=|OC|=|OD|\implies ABCD\text{ in a circle}`
     - Four points A, B, C, D equidistant from a center O all lie on a same circle. (One side of the definition of a circle.)

.. |r01| image:: ../../_static/Images/rules/r01.png
    :width: 100%

r02 : eqangle2para
^^^^^^^^^^^^^^^^^^
.. list-table::
   :widths: 50 25 25
   :header-rows: 1

   * - Figure
     - Formal Statement
     - Description
   * - |r02|
     - :math:`\angle (AB \times PQ)=\angle (CD \times PQ)\implies AB \parallel CD`
     - 

.. |r02| image:: ../../_static/Images/rules/r02.png
    :width: 100%

r03 : cyclic2eqangle
^^^^^^^^^^^^^^^^^^^^
.. list-table::
   :widths: 50 25 25
   :header-rows: 1

   * - Figure
     - Formal Statement
     - Description
   * - |r03|
     - :math:`ABPQ\text{ in a circle}\implies \angle (PA\times PB)=\angle (QA\times QB)`
     - 

.. |r03| image:: ../../_static/Images/rules/r03.png
    :width: 100%

r04 : eqangle2cyclic
^^^^^^^^^^^^^^^^^^^^
.. list-table::
   :widths: 50 25 25
   :header-rows: 1

   * - Figure
     - Formal Statement
     - Description
   * - |r04|
     - :math:`\angle (PA\times PB)=\angle (QA\times QB) \implies ABPQ\text{ in a circle}`
     - 

.. |r04| image:: ../../_static/Images/rules/r04.png
    :width: 100%

r05 : eqangle_on_circle2cong
^^^^^^^^^^^^^^^^^^^^^^^^^^^^
.. list-table::
   :widths: 50 25 25
   :header-rows: 1

   * - Figure
     - Formal Statement
     - Description
   * - |r05|
     - :math:`\begin{cases}ABCPQR\text{ in a circle}\\ \angle (CA\times CB)=\angle (RP\times RQ)\end{cases}\implies |AB|=|PQ|`
     - 

.. |r05| image:: ../../_static/Images/rules/r05.png
    :width: 100%

r06 : Base of half triangle
^^^^^^^^^^^^^^^^^^^^^^^^^^^
.. list-table::
   :widths: 50 25 25
   :header-rows: 1

   * - Figure
     - Formal Statement
     - Description
   * - |r06|
     - :math:`\begin{cases}E\text{ midpoint of } AB\\ F\text{ midpoint of }AC\end{cases} \implies EF \parallel BC`
     - 

.. |r06| image:: ../../_static/Images/rules/r06.png
    :width: 100%

r07 : para2eqratio3
^^^^^^^^^^^^^^^^^^^
.. list-table::
   :widths: 50 25 25
   :header-rows: 1

   * - Figure
     - Formal Statement
     - Description
   * - |r07|
     - :math:`\begin{cases}AB\parallel CD\\ OAC \text{ collinear}\\ OBD\text{ collinear}\end{cases}\implies \begin{cases}\frac{OA}{OC}=\frac{OB}{OD}\\ \frac{AO}{AC}=\frac{BO}{BD}\\ \frac{OC}{AC}=\frac{OD}{BD}\end{cases}`
     - 

.. |r07| image:: ../../_static/Images/rules/r07.png
    :width: 100%

r08 : perp_perp2eqangle
^^^^^^^^^^^^^^^^^^^^^^^
.. list-table::
   :widths: 50 25 25
   :header-rows: 1

   * - Figure
     - Formal Statement
     - Description
   * - |r08|
     - :math:`AB \perp CD \wedge EF \perp GH \implies \angle (AB\times EF) = \angle (CD\times GH)`
     - 

.. |r08| image:: ../../_static/Images/rules/r08.png
    :width: 100%

r09 : Sum of angles of a triangle
^^^^^^^^^^^^^^^^^^^^^^^^^^^^^^^^^
.. list-table::
   :widths: 50 25 25
   :header-rows: 1

   * - Figure
     - Formal Statement
     - Description
   * - |r09|
     - :math:`\begin{cases}\angle (AB\times CD)=\angle (MN\times PQ)\\ \angle (CD\times EF)=\angle (PQ\times RU)\end{cases}\implies \angle(AB\times EF)=\angle(MN\times RU)`
     - 

.. |r09| image:: ../../_static/Images/rules/r09.png
    :width: 100%

r10 : Ratio cancellation
^^^^^^^^^^^^^^^^^^^^^^^^
.. list-table::
   :widths: 50 25 25
   :header-rows: 1

   * - Figure
     - Formal Statement
     - Description
   * - (Just a multiplication)
     - :math:`\frac{AB}{CD} = \frac{MN}{PQ} \wedge \frac{CD}{EF} = \frac{PQ}{RU} \implies \frac{AB}{EF} = \frac{MN}{RU}`
     - This is a simple algebraic fact: if you multiply the two equalities from the hypothesis together, there will be a cancellation of numerators and denominators giving you the consequence.

r11 : eqratio2angle_bisector
^^^^^^^^^^^^^^^^^^^^^^^^^^^^
.. list-table::
   :widths: 50 25 25
   :header-rows: 1

   * - Figure
     - Formal Statement
     - Description
   * - |r11|
     - :math:`\begin{cases}\frac{DB}{DC} = \frac{AB}{AC} \\DBC\text{ collinear} \end{cases}\implies \angle (AB\times AD)=\angle(AD\times AC)`
     - 

.. |r11| image:: ../../_static/Images/rules/r11.png
    :width: 100%

r12 : Bisector theorem
^^^^^^^^^^^^^^^^^^^^^^
.. list-table::
   :widths: 50 25 25
   :header-rows: 1

   * - Figure
     - Formal Statement
     - Description
   * - |r12|
     - :math:`\begin{cases}\angle (AB\times AD) = \angle (AD\times AC) \\ DBC\text{ collinear}\end{cases} \implies \frac{DB}{DC} = \frac{AB}{AC}`
     - 

.. |r12| image:: ../../_static/Images/rules/r12.png
    :width: 100%

r13 : Isosceles triangle equal angles
^^^^^^^^^^^^^^^^^^^^^^^^^^^^^^^^^^^^^
.. list-table::
   :widths: 50 25 25
   :header-rows: 1

   * - Figure
     - Formal Statement
     - Description
   * - |r13|
     - :math:`|OA|=|OB| \implies \angle (OA\times AB) = \angle (AB\times OB)`
     - 

.. |r13| image:: ../../_static/Images/rules/r13.png
    :width: 100%

r14 : Equal base angles imply isosceles
^^^^^^^^^^^^^^^^^^^^^^^^^^^^^^^^^^^^^^^
.. list-table::
   :widths: 50 25 25
   :header-rows: 1

   * - Figure
     - Formal Statement
     - Description
   * - |r14|
     - :math:`\angle (AO\times AB) = \angle (BA\times BO) \implies |OA|=|OB|`
     - 

.. |r14| image:: ../../_static/Images/rules/r14.png
    :width: 100%

r15 : circle_perp2eqangle
^^^^^^^^^^^^^^^^^^^^^^^^^
.. list-table::
   :widths: 50 25 25
   :header-rows: 1

   * - Figure
     - Formal Statement
     - Description
   * - |r15|
     - :math:`\begin{cases} O\text{ center of circle }ABC \\ OA \perp AX\end{cases} \implies \angle (AX\times AB) = \angle (CA\times CB)`
     - 

.. |r15| image:: ../../_static/Images/rules/r15.png
    :width: 100%

r16 : circle_eqangle2perp
^^^^^^^^^^^^^^^^^^^^^^^^^
.. list-table::
   :widths: 50 25 25
   :header-rows: 1

   * - Figure
     - Formal Statement
     - Description
   * - |r16|
     - :math:`\begin{cases} O\text{ center of circle }ABC \\ \angle (AX\times AB)=\angle(CA\times CB)\end{cases} \implies OA\perp AX`
     - 

.. |r16| image:: ../../_static/Images/rules/r16.png
    :width: 100%

r17 : circle_midp2eqangle
^^^^^^^^^^^^^^^^^^^^^^^^^
.. list-table::
   :widths: 50 25 25
   :header-rows: 1

   * - Figure
     - Formal Statement
     - Description
   * - |r17|
     - :math:`\begin{cases} O\text{ center of circle }ABC \\ M\text{ midpoint of }BC\end{cases} \implies \angle(AB\times AC)=\angle(OB\times OM)`
     - 

.. |r17| image:: ../../_static/Images/rules/r17.png
    :width: 100%

r18 : eqangle2midp
^^^^^^^^^^^^^^^^^^
.. list-table::
   :widths: 50 25 25
   :header-rows: 1

   * - Figure
     - Formal Statement
     - Description
   * - |r18|
     - :math:`\begin{cases} O\text{ center of circle }ABC \\ MBC\text{ collinear}\\ \angle(AB\times AC)=\angle(OB\times OM)\end{cases} \implies M\text{ midpoint of }BC`
     - 

.. |r18| image:: ../../_static/Images/rules/r18.png
    :width: 100%

r19 : right_triangle_midp2cong
^^^^^^^^^^^^^^^^^^^^^^^^^^^^^^
.. list-table::
   :widths: 50 25 25
   :header-rows: 1

   * - Figure
     - Formal Statement
     - Description
   * - |r19|
     - :math:`\begin{cases}AB\perp BC \\ M\text{ midpoint of}AC\end{cases} \implies |AM|=|BM|`
     - 

.. |r19| image:: ../../_static/Images/rules/r19.png
    :width: 100%

r20 : circle2perp
^^^^^^^^^^^^^^^^^
.. list-table::
   :widths: 50 25 25
   :header-rows: 1

   * - Figure
     - Formal Statement
     - Description
   * - |r20|
     - :math:`\begin{cases}O \text{ center of the circle } ABC \\ OAC\text{ collinear} \end{cases}\implies AB \perp BC`
     - 

.. |r20| image:: ../../_static/Images/rules/r20.png
    :width: 100%

r21 : cyclic_para2eqangle
^^^^^^^^^^^^^^^^^^^^^^^^^
.. list-table::
   :widths: 50 25 25
   :header-rows: 1

   * - Figure
     - Formal Statement
     - Description
   * - |r21|
     - :math:`\begin{cases}ABCD\text{ in a circle} \\ AB \parallel CD\end{cases} \implies \angle (AD\times CD) = \angle (CD\times CB)`
     - 

.. |r21| image:: ../../_static/Images/rules/r21.png
    :width: 100%

r22 : midp_perp2cong
^^^^^^^^^^^^^^^^^^^^
.. list-table::
   :widths: 50 25 25
   :header-rows: 1

   * - Figure
     - Formal Statement
     - Description
   * - |r22|
     - :math:`\begin{cases}M \text{ midpoint of }AB \\ OM\perp AB \end{cases} \implies |OA|=|OB|`
     - 

.. |r22| image:: ../../_static/Images/rules/r22.png
    :width: 100%

r23 : cong2perp
^^^^^^^^^^^^^^^
.. list-table::
   :widths: 50 25 25
   :header-rows: 1

   * - Figure
     - Formal Statement
     - Description
   * - |r23|
     - :math:`|AP|=|BP| \wedge |AQ|=|BQ| \implies AB\perp PQ`
     - 

.. |r23| image:: ../../_static/Images/rules/r23.png
    :width: 100%

r24 : cong_cyclic2perp
^^^^^^^^^^^^^^^^^^^^^^
.. list-table::
   :widths: 50 25 25
   :header-rows: 1

   * - Figure
     - Formal Statement
     - Description
   * - |r24|
     - :math:`\begin{cases}|AP|=|BP| \\ |AQ|=|BQ| \\ ABPQ\text{ in a circle}\end{cases} \implies PA\perp AQ`
     - 

.. |r24| image:: ../../_static/Images/rules/r24.png
    :width: 100%

r25 : midp2para
^^^^^^^^^^^^^^^
.. list-table::
   :widths: 50 25 25
   :header-rows: 1

   * - Figure
     - Formal Statement
     - Description
   * - |r25|
     - :math:`\begin{cases}M\text{ midpoint of }AB \\M \text{ midpoint of }CD\end{cases} \implies AC \parallel BD`
     - 

.. |r25| image:: ../../_static/Images/rules/r25.png
    :width: 100%

r26 : Diagonals of parallelogram
^^^^^^^^^^^^^^^^^^^^^^^^^^^^^^^^
.. list-table::
   :widths: 50 25 25
   :header-rows: 1

   * - Figure
     - Formal Statement
     - Description
   * - |r26|
     - :math:`\begin{cases}M \text{ midpoint of }AB \\ AC \parallel BD \\ AD \parallel BC \end{cases}\implies M \text{ midpoint of }CD`
     - 

.. |r26| image:: ../../_static/Images/rules/r26.png
    :width: 100%

r27 : eqratio_sameside2para
^^^^^^^^^^^^^^^^^^^^^^^^^^^
.. list-table::
   :widths: 50 25 25
   :header-rows: 1

   * - Figure
     - Formal Statement
     - Description
   * - |r27|
     - :math:`\begin{cases}\frac{OA}{AC}=\frac{OB}{BD}\\ OAC\text{ collinear}\\OBD\text{ collinear}\\ OAC\text{ has the same orientation as }BOD\implies AB\parallel CD\end{cases}\implies AB\parallel CD`
     - 

.. |r27| image:: ../../_static/Images/rules/r27.png
    :width: 100%

r28 : para2coll
^^^^^^^^^^^^^^^
.. list-table::
   :widths: 50 25 25
   :header-rows: 1

   * - Figure
     - Formal Statement
     - Description
   * - |r28|
     - :math:`AB \parallel AC \implies ABC\text{ collinear}`
     - 

.. |r28| image:: ../../_static/Images/rules/r28.png
    :width: 100%

r29 : midp2eqratio
^^^^^^^^^^^^^^^^^^
.. list-table::
   :widths: 50 25 25
   :header-rows: 1

   * - Figure
     - Formal Statement
     - Description
   * - |r29|
     - :math:`\begin{cases} M \text{ midpoint of }AB \\ N\text{ midpoint of } CD \end{cases}\implies \frac{MA}{AB} = \frac{NC}{CD}`
     - 

.. |r29| image:: ../../_static/Images/rules/r29.png
    :width: 100%

r30 : eqangle_perp2perp
^^^^^^^^^^^^^^^^^^^^^^^
.. list-table::
   :widths: 50 25 25
   :header-rows: 1

   * - Figure
     - Formal Statement
     - Description
   * - |r30|
     - :math:`\begin{cases}\angle (AB\times PQ)=\angle (CD\times UV) \\ PQ\perp UV \end{cases}\implies AB\perp CD`
     - 

.. |r30| image:: ../../_static/Images/rules/r30.png
    :width: 100%

r31 : eqratio_cong2cong
^^^^^^^^^^^^^^^^^^^^^^^
.. list-table::
   :widths: 50 25 25
   :header-rows: 1

   * - Figure
     - Formal Statement
     - Description
   * - |r31|
     - :math:`\frac{AB}{PQ} = \frac{CD}{UV} \wedge |PQ| = |UV| \implies |AB| = |CD|`
     - 

.. |r31| image:: ../../_static/Images/rules/r06.png
    :width: 100%

r32 : cong_cong2contri
^^^^^^^^^^^^^^^^^^^^^^
.. list-table::
   :widths: 50 25 25
   :header-rows: 1

   * - Figure
     - Formal Statement
     - Description
   * - |r32|
     - :math:`\begin{cases}|AB| = |PQ| \\ |BC| = |QR| \\ |CA| = |RP|\end{cases}\implies \Delta ABC\cong^\ast \Delta PQR`
     - 

.. |r32| image:: ../../_static/Images/rules/r32.png
    :width: 100%

r33 : cong_eqangle2contri
^^^^^^^^^^^^^^^^^^^^^^^^^
.. list-table::
   :widths: 50 25 25
   :header-rows: 1

   * - Figure
     - Formal Statement
     - Description
   * - |r33|
     - :math:`\begin{cases}|AB| = |PQ| \\ |BC| = |QR| \\ \angle (BA\times BC) = \angle (QP\times QR)\end{cases}\implies \Delta ABC\cong^\ast\Delta PQR`
     - 

.. |r33| image:: ../../_static/Images/rules/r33.png
    :width: 100%

r34 : eqangle2simtri
^^^^^^^^^^^^^^^^^^^^
.. list-table::
   :widths: 50 25 25
   :header-rows: 1

   * - Figure
     - Formal Statement
     - Description
   * - |r34|
     - :math:`\begin{cases}\angle (BA\times BC) = \angle (QP\times QR) \\ \angle (CA\times CB) = \angle (RP\times RQ)\end{cases}\implies \Delta ABC\sim \Delta PQR`
     - 

.. |r34| image:: ../../_static/Images/rules/r34.png
    :width: 100%

r35 : eqangle2simtri2
^^^^^^^^^^^^^^^^^^^^^
.. list-table::
   :widths: 50 25 25
   :header-rows: 1

   * - Figure
     - Formal Statement
     - Description
   * - |r35|
     - :math:`\begin{cases}\angle (BA\times BC) = \angle (QR\times QP) \\ \angle (CA\times CB) = \angle (RQ\times RP)\end{cases}\implies \Delta ABC\sim^2 \Delta PQR`
     - 

.. |r35| image:: ../../_static/Images/rules/r35.png
    :width: 100%

r36 : eqangle_cong2contri
^^^^^^^^^^^^^^^^^^^^^^^^^
.. list-table::
   :widths: 50 25 25
   :header-rows: 1

   * - Figure
     - Formal Statement
     - Description
   * - |r36|
     - :math:`\begin{cases}\angle (BA\times BC) = \angle (QP\times QR) \\ \angle (CA\times CB) = \angle (RP\times RQ)\\ |AB| = |PQ| \\ |BC| = |QR| \\ ABC\text{ non-collinear}\\ |AP| = |QB| \end{cases}\implies \Delta ABC\cong \Delta PQR`
     - 

.. |r36| image:: ../../_static/Images/rules/r36.png
    :width: 100%

r37 : eqangle_cong2contri
^^^^^^^^^^^^^^^^^^^^^^^^^
.. list-table::
   :widths: 50 25 25
   :header-rows: 1

   * - Figure
     - Formal Statement
     - Description
   * - |r37|
     - :math:`\begin{cases}\angle (BA\times BC) = \angle (QP\times QR) \\ \angle (CA\times CB) = \angle (RP\times RQ)\\ |AB| = |PQ| \\ |BC| = |QR| \\ ABC\text{ non-collinear}\\|AP| = |QB| \end{cases}\implies \Delta ABC\cong^2 \Delta PQR`
     - 

.. |r37| image:: ../../_static/Images/rules/r37.png
    :width: 100%

r38 : eqratio_eqangle2simtri
^^^^^^^^^^^^^^^^^^^^^^^^^^^^
.. list-table::
   :widths: 50 25 25
   :header-rows: 1

   * - Figure
     - Formal Statement
     - Description
   * - |r38|
     - :math:`\begin{cases}\frac{BA}{BC} = \frac{QP}{QR} \\ \frac{CA}{CB} = \frac{RP}{RQ}\\ ABC\text{ non-collinear} \end{cases}\implies \Delta ABC\sim^\ast \Delta PQR`
     - 

.. |r38| image:: ../../_static/Images/rules/r38.png
    :width: 100%

r39 : eqratio_eqangle2simtri
^^^^^^^^^^^^^^^^^^^^^^^^^^^^
.. list-table::
   :widths: 50 25 25
   :header-rows: 1

   * - Figure
     - Formal Statement
     - Description
   * - |r39|
     - :math:`\begin{cases}\frac{BA}{BC} = \frac{QP}{QR} \\ \angle (BA\times BC)\rangle = \angle (QP\times QR)\\ ABC\text{ non-collinear}\end{cases} \implies \Delta ABC\sim^\ast \Delta PQR`
     - 

.. |r39| image:: ../../_static/Images/rules/r39.png
    :width: 100%

r40 : eqratio_eqratio_cong2contri
^^^^^^^^^^^^^^^^^^^^^^^^^^^^^^^^^
.. list-table::
   :widths: 50 25 25
   :header-rows: 1

   * - Figure
<<<<<<< HEAD
     - :math:`\frac{BA}{BC} = \frac{QP}{QR} \wedge \frac{CA}{CB} = \frac{RP}{RQ}`
       :math:`\wedge \text{ncoll}(ABC) \wedge |AB| = |PQ|`
       :math:`\implies \text{contri}(ABC, PQR)`
     - Description
   * - |r40|
     -
       .. code-block :: text

         eqratio6 B A B C Q P Q R, eqratio6 C A C B R P R Q,
         ncoll A B C, cong A B P Q
         => contri A B C P Q R
=======
     - Formal Statement
     - Description
   * - |r40|
     - :math:`\begin{cases}\frac{BA}{BC} = \frac{QP}{QR} \\ \frac{CA}{CB} = \frac{RP}{RQ}\\ ABC\text{ non-collinear} \\ |AB| = |PQ|\end{cases}\implies ABC\cong^\ast PQR`
>>>>>>> e30e78ed
     - 

.. |r40| image:: ../../_static/Images/rules/r40.png
    :width: 100%

r41 : para2eqratio
^^^^^^^^^^^^^^^^^^
.. list-table::
   :widths: 50 25 25
   :header-rows: 1

   * - Figure
     - Formal Statement
     - Description
   * - |r41|
     - :math:`\begin{cases}AB\parallel CD \\ MAD\text{ collinear} \\ NBC \text{ collinear} \\ \frac{MA}{MD}=\frac{NB}{NC}\\ MAD \text{ has the same orientation as }NBC \end{cases}\implies MN\parallel A B`
     - 

.. |r41| image:: ../../_static/Images/rules/r41.png
    :width: 100%

r42 : eqratio62para
^^^^^^^^^^^^^^^^^^^
.. list-table::
   :widths: 50 25 25
   :header-rows: 1

   * - Figure
     - Formal Statement
     - Description
   * - |r42|
     - :math:`\begin{cases}AB\parallel CD \\ MAD\text{ collinear} \\ NBC\text{ collinear}\end{cases}\implies \frac{MA}{MD}=\frac{NB}{NC}`
     - 

.. |r42| image:: ../../_static/Images/rules/r42.png
    :width: 100%

New rules
---------

r43 : Orthocenter theorem
^^^^^^^^^^^^^^^^^^^^^^^^^
.. list-table::
   :widths: 50 25 25
   :header-rows: 1

   * - Figure
     - Formal Statement
     - Description
   * - |r43|
     - :math:`AB\perp CD \wedge AC\perp BD\implies AD\perp BC`
     - 

.. |r43| image:: ../../_static/Images/rules/r43.png
    :width: 100%

r44 : Pappus's theorem
^^^^^^^^^^^^^^^^^^^^^^
.. list-table::
   :widths: 50 25 25
   :header-rows: 1

   * - Figure
     - :math:`\text{coll}(A, B, C) \wedge \text{coll}(P, Q, R) \wedge \text{coll}(X, A, Q)`
       :math:`\wedge \text{coll}(X, P, B) \wedge \text{coll}(Y, A, R) \wedge \text{coll}(Y, P, C)`
       :math:`\wedge \text{coll}(Z, B, R) \wedge \text{coll}(Z, C, Q)`
       :math:`\implies \text{coll}(X, Y, Z)`
     - Description
   * - |r44|
     -
       .. code-block :: text

         coll A B C, coll P Q R, coll X A Q, coll X P B, coll Y A R, coll Y P C, coll Z B R, coll Z C Q
         => coll X Y Z
     -

.. |r44| image:: ../../_static/Images/rules/r44.png
    :width: 100%

r45 : Simson line theorem
^^^^^^^^^^^^^^^^^^^^^^^^^
.. list-table::
   :widths: 50 25 25
   :header-rows: 1

   * - Figure
     - :math:`\text{cyclic}(A, B, C, P) \wedge \text{coll}(A, L, C) \wedge \text{perp}(P, L, A, C)`
       :math:`\wedge \text{coll}(M, B, C) \wedge \text{perp}(P, M, B, C)`
       :math:`\wedge \text{coll}(N, A, B) \wedge \text{perp}(P, N, A, B)`
       :math:`\implies \text{coll}(L, M, N)`
     - Description
   * - |r45|
     -
       .. code-block :: text

         cyclic A B C P, coll A L C, perp P L A C, coll M B C, perp P M B C, coll N A B, perp P N A B
         => coll L M N
     - 

.. |r45| image:: ../../_static/Images/rules/r45.png
    :width: 100%

r46 : Incenter theorem
^^^^^^^^^^^^^^^^^^^^^^
.. list-table::
   :widths: 50 25 25
   :header-rows: 1

   * - Figure
     - :math:`\text{eqangle}(A, B, A, X, A, X, A, C) \wedge \text{eqangle}(B, A, B, X, B, X, B, C)`
       :math:`\wedge \text{ncoll}(A, B, C)`
       :math:`\implies \text{eqangle}(C, B, C, X, C, X, C, A)`
     - Description
   * - |r46|
     -
       .. code-block :: text

         eqangle A B A X A X A C, eqangle B A B X B X B C, ncoll A B C
         => eqangle C B C X C X C A
     - 

.. |r46| image:: ../../_static/Images/rules/r46.png
    :width: 100%

r47 : Circumcenter theorem
^^^^^^^^^^^^^^^^^^^^^^^^^^
.. list-table::
   :widths: 50 25 25
   :header-rows: 1

   * - Figure
     - Formal Description
     - Description
   * - |r47|
     -
       :math:`\text{midp}(m, a, b) \wedge \text{perp}(x, m, a, b) \wedge \text{midp}(n, b, c)`
       :math:`\wedge \text{perp}(x, n, b, c) \wedge \text{midp}(p, c, a)`
       :math:`\implies \text{perp}(x, p, c, a)`

       .. code-block :: text

         midp m a b, perp x m a b, midp n b c, perp x n b c, midp p c a
         => perp x p c a
     - 

.. |r47| image:: ../../_static/Images/rules/r47.png
    :width: 100%

r48 : Centroid theorem
^^^^^^^^^^^^^^^^^^^^^^
.. list-table::
   :widths: 50 25 25
   :header-rows: 1

   * - Figure
     - :math:`\text{midp}(m, a, b) \wedge \text{coll}(m, x, c)`
       :math:`\wedge \text{midp}(n, b, c) \wedge \text{coll}(n, x, c)`
       :math:`\wedge \text{midp}(p, c, a)`
       :math:`\implies \text{coll}(x, p, b)`
     - Description
   * - |r48|
     -
       .. code-block :: text

         midp m a b, coll m x c, midp n b c, coll n x c, midp p c a
         => coll x p b
     - 

.. |r48| image:: ../../_static/Images/rules/r48.png
    :width: 100%

r49 : Recognize center of cyclic
^^^^^^^^^^^^^^^^^^^^^^^^^^^^^^^^
.. list-table::
   :widths: 50 25 25
   :header-rows: 1

   * - Figure
     - :math:`\text{circle}(O, A, B, C) \wedge \text{cyclic}(A, B, C, D)`
       :math:`\implies \text{cong}(O, A, O, D)`
     - Description
   * - |r49|
     -
       .. code-block :: text

         circle O A B C, cyclic A B C D
         => cong O A O D
     - 

.. |r49| image:: ../../_static/Images/rules/r49.png
    :width: 100%<|MERGE_RESOLUTION|>--- conflicted
+++ resolved
@@ -24,7 +24,7 @@
 .. |r00| image:: ../../_static/Images/rules/r00.png
     :width: 100%
 
-         
+
 
 r01 : Definition of circle
 ^^^^^^^^^^^^^^^^^^^^^^^^^^
@@ -53,7 +53,7 @@
      - Description
    * - |r02|
      - :math:`\angle (AB \times PQ)=\angle (CD \times PQ)\implies AB \parallel CD`
-     - 
+     -
 
 .. |r02| image:: ../../_static/Images/rules/r02.png
     :width: 100%
@@ -69,7 +69,7 @@
      - Description
    * - |r03|
      - :math:`ABPQ\text{ in a circle}\implies \angle (PA\times PB)=\angle (QA\times QB)`
-     - 
+     -
 
 .. |r03| image:: ../../_static/Images/rules/r03.png
     :width: 100%
@@ -85,7 +85,7 @@
      - Description
    * - |r04|
      - :math:`\angle (PA\times PB)=\angle (QA\times QB) \implies ABPQ\text{ in a circle}`
-     - 
+     -
 
 .. |r04| image:: ../../_static/Images/rules/r04.png
     :width: 100%
@@ -101,7 +101,7 @@
      - Description
    * - |r05|
      - :math:`\begin{cases}ABCPQR\text{ in a circle}\\ \angle (CA\times CB)=\angle (RP\times RQ)\end{cases}\implies |AB|=|PQ|`
-     - 
+     -
 
 .. |r05| image:: ../../_static/Images/rules/r05.png
     :width: 100%
@@ -117,7 +117,7 @@
      - Description
    * - |r06|
      - :math:`\begin{cases}E\text{ midpoint of } AB\\ F\text{ midpoint of }AC\end{cases} \implies EF \parallel BC`
-     - 
+     -
 
 .. |r06| image:: ../../_static/Images/rules/r06.png
     :width: 100%
@@ -133,7 +133,7 @@
      - Description
    * - |r07|
      - :math:`\begin{cases}AB\parallel CD\\ OAC \text{ collinear}\\ OBD\text{ collinear}\end{cases}\implies \begin{cases}\frac{OA}{OC}=\frac{OB}{OD}\\ \frac{AO}{AC}=\frac{BO}{BD}\\ \frac{OC}{AC}=\frac{OD}{BD}\end{cases}`
-     - 
+     -
 
 .. |r07| image:: ../../_static/Images/rules/r07.png
     :width: 100%
@@ -149,7 +149,7 @@
      - Description
    * - |r08|
      - :math:`AB \perp CD \wedge EF \perp GH \implies \angle (AB\times EF) = \angle (CD\times GH)`
-     - 
+     -
 
 .. |r08| image:: ../../_static/Images/rules/r08.png
     :width: 100%
@@ -165,7 +165,7 @@
      - Description
    * - |r09|
      - :math:`\begin{cases}\angle (AB\times CD)=\angle (MN\times PQ)\\ \angle (CD\times EF)=\angle (PQ\times RU)\end{cases}\implies \angle(AB\times EF)=\angle(MN\times RU)`
-     - 
+     -
 
 .. |r09| image:: ../../_static/Images/rules/r09.png
     :width: 100%
@@ -194,7 +194,7 @@
      - Description
    * - |r11|
      - :math:`\begin{cases}\frac{DB}{DC} = \frac{AB}{AC} \\DBC\text{ collinear} \end{cases}\implies \angle (AB\times AD)=\angle(AD\times AC)`
-     - 
+     -
 
 .. |r11| image:: ../../_static/Images/rules/r11.png
     :width: 100%
@@ -210,7 +210,7 @@
      - Description
    * - |r12|
      - :math:`\begin{cases}\angle (AB\times AD) = \angle (AD\times AC) \\ DBC\text{ collinear}\end{cases} \implies \frac{DB}{DC} = \frac{AB}{AC}`
-     - 
+     -
 
 .. |r12| image:: ../../_static/Images/rules/r12.png
     :width: 100%
@@ -226,7 +226,7 @@
      - Description
    * - |r13|
      - :math:`|OA|=|OB| \implies \angle (OA\times AB) = \angle (AB\times OB)`
-     - 
+     -
 
 .. |r13| image:: ../../_static/Images/rules/r13.png
     :width: 100%
@@ -242,7 +242,7 @@
      - Description
    * - |r14|
      - :math:`\angle (AO\times AB) = \angle (BA\times BO) \implies |OA|=|OB|`
-     - 
+     -
 
 .. |r14| image:: ../../_static/Images/rules/r14.png
     :width: 100%
@@ -258,7 +258,7 @@
      - Description
    * - |r15|
      - :math:`\begin{cases} O\text{ center of circle }ABC \\ OA \perp AX\end{cases} \implies \angle (AX\times AB) = \angle (CA\times CB)`
-     - 
+     -
 
 .. |r15| image:: ../../_static/Images/rules/r15.png
     :width: 100%
@@ -274,7 +274,7 @@
      - Description
    * - |r16|
      - :math:`\begin{cases} O\text{ center of circle }ABC \\ \angle (AX\times AB)=\angle(CA\times CB)\end{cases} \implies OA\perp AX`
-     - 
+     -
 
 .. |r16| image:: ../../_static/Images/rules/r16.png
     :width: 100%
@@ -290,7 +290,7 @@
      - Description
    * - |r17|
      - :math:`\begin{cases} O\text{ center of circle }ABC \\ M\text{ midpoint of }BC\end{cases} \implies \angle(AB\times AC)=\angle(OB\times OM)`
-     - 
+     -
 
 .. |r17| image:: ../../_static/Images/rules/r17.png
     :width: 100%
@@ -306,7 +306,7 @@
      - Description
    * - |r18|
      - :math:`\begin{cases} O\text{ center of circle }ABC \\ MBC\text{ collinear}\\ \angle(AB\times AC)=\angle(OB\times OM)\end{cases} \implies M\text{ midpoint of }BC`
-     - 
+     -
 
 .. |r18| image:: ../../_static/Images/rules/r18.png
     :width: 100%
@@ -322,7 +322,7 @@
      - Description
    * - |r19|
      - :math:`\begin{cases}AB\perp BC \\ M\text{ midpoint of}AC\end{cases} \implies |AM|=|BM|`
-     - 
+     -
 
 .. |r19| image:: ../../_static/Images/rules/r19.png
     :width: 100%
@@ -338,7 +338,7 @@
      - Description
    * - |r20|
      - :math:`\begin{cases}O \text{ center of the circle } ABC \\ OAC\text{ collinear} \end{cases}\implies AB \perp BC`
-     - 
+     -
 
 .. |r20| image:: ../../_static/Images/rules/r20.png
     :width: 100%
@@ -354,7 +354,7 @@
      - Description
    * - |r21|
      - :math:`\begin{cases}ABCD\text{ in a circle} \\ AB \parallel CD\end{cases} \implies \angle (AD\times CD) = \angle (CD\times CB)`
-     - 
+     -
 
 .. |r21| image:: ../../_static/Images/rules/r21.png
     :width: 100%
@@ -370,7 +370,7 @@
      - Description
    * - |r22|
      - :math:`\begin{cases}M \text{ midpoint of }AB \\ OM\perp AB \end{cases} \implies |OA|=|OB|`
-     - 
+     -
 
 .. |r22| image:: ../../_static/Images/rules/r22.png
     :width: 100%
@@ -386,7 +386,7 @@
      - Description
    * - |r23|
      - :math:`|AP|=|BP| \wedge |AQ|=|BQ| \implies AB\perp PQ`
-     - 
+     -
 
 .. |r23| image:: ../../_static/Images/rules/r23.png
     :width: 100%
@@ -402,7 +402,7 @@
      - Description
    * - |r24|
      - :math:`\begin{cases}|AP|=|BP| \\ |AQ|=|BQ| \\ ABPQ\text{ in a circle}\end{cases} \implies PA\perp AQ`
-     - 
+     -
 
 .. |r24| image:: ../../_static/Images/rules/r24.png
     :width: 100%
@@ -418,7 +418,7 @@
      - Description
    * - |r25|
      - :math:`\begin{cases}M\text{ midpoint of }AB \\M \text{ midpoint of }CD\end{cases} \implies AC \parallel BD`
-     - 
+     -
 
 .. |r25| image:: ../../_static/Images/rules/r25.png
     :width: 100%
@@ -434,7 +434,7 @@
      - Description
    * - |r26|
      - :math:`\begin{cases}M \text{ midpoint of }AB \\ AC \parallel BD \\ AD \parallel BC \end{cases}\implies M \text{ midpoint of }CD`
-     - 
+     -
 
 .. |r26| image:: ../../_static/Images/rules/r26.png
     :width: 100%
@@ -450,7 +450,7 @@
      - Description
    * - |r27|
      - :math:`\begin{cases}\frac{OA}{AC}=\frac{OB}{BD}\\ OAC\text{ collinear}\\OBD\text{ collinear}\\ OAC\text{ has the same orientation as }BOD\implies AB\parallel CD\end{cases}\implies AB\parallel CD`
-     - 
+     -
 
 .. |r27| image:: ../../_static/Images/rules/r27.png
     :width: 100%
@@ -466,7 +466,7 @@
      - Description
    * - |r28|
      - :math:`AB \parallel AC \implies ABC\text{ collinear}`
-     - 
+     -
 
 .. |r28| image:: ../../_static/Images/rules/r28.png
     :width: 100%
@@ -482,7 +482,7 @@
      - Description
    * - |r29|
      - :math:`\begin{cases} M \text{ midpoint of }AB \\ N\text{ midpoint of } CD \end{cases}\implies \frac{MA}{AB} = \frac{NC}{CD}`
-     - 
+     -
 
 .. |r29| image:: ../../_static/Images/rules/r29.png
     :width: 100%
@@ -498,7 +498,7 @@
      - Description
    * - |r30|
      - :math:`\begin{cases}\angle (AB\times PQ)=\angle (CD\times UV) \\ PQ\perp UV \end{cases}\implies AB\perp CD`
-     - 
+     -
 
 .. |r30| image:: ../../_static/Images/rules/r30.png
     :width: 100%
@@ -514,7 +514,7 @@
      - Description
    * - |r31|
      - :math:`\frac{AB}{PQ} = \frac{CD}{UV} \wedge |PQ| = |UV| \implies |AB| = |CD|`
-     - 
+     -
 
 .. |r31| image:: ../../_static/Images/rules/r06.png
     :width: 100%
@@ -530,7 +530,7 @@
      - Description
    * - |r32|
      - :math:`\begin{cases}|AB| = |PQ| \\ |BC| = |QR| \\ |CA| = |RP|\end{cases}\implies \Delta ABC\cong^\ast \Delta PQR`
-     - 
+     -
 
 .. |r32| image:: ../../_static/Images/rules/r32.png
     :width: 100%
@@ -546,7 +546,7 @@
      - Description
    * - |r33|
      - :math:`\begin{cases}|AB| = |PQ| \\ |BC| = |QR| \\ \angle (BA\times BC) = \angle (QP\times QR)\end{cases}\implies \Delta ABC\cong^\ast\Delta PQR`
-     - 
+     -
 
 .. |r33| image:: ../../_static/Images/rules/r33.png
     :width: 100%
@@ -562,7 +562,7 @@
      - Description
    * - |r34|
      - :math:`\begin{cases}\angle (BA\times BC) = \angle (QP\times QR) \\ \angle (CA\times CB) = \angle (RP\times RQ)\end{cases}\implies \Delta ABC\sim \Delta PQR`
-     - 
+     -
 
 .. |r34| image:: ../../_static/Images/rules/r34.png
     :width: 100%
@@ -578,7 +578,7 @@
      - Description
    * - |r35|
      - :math:`\begin{cases}\angle (BA\times BC) = \angle (QR\times QP) \\ \angle (CA\times CB) = \angle (RQ\times RP)\end{cases}\implies \Delta ABC\sim^2 \Delta PQR`
-     - 
+     -
 
 .. |r35| image:: ../../_static/Images/rules/r35.png
     :width: 100%
@@ -594,7 +594,7 @@
      - Description
    * - |r36|
      - :math:`\begin{cases}\angle (BA\times BC) = \angle (QP\times QR) \\ \angle (CA\times CB) = \angle (RP\times RQ)\\ |AB| = |PQ| \\ |BC| = |QR| \\ ABC\text{ non-collinear}\\ |AP| = |QB| \end{cases}\implies \Delta ABC\cong \Delta PQR`
-     - 
+     -
 
 .. |r36| image:: ../../_static/Images/rules/r36.png
     :width: 100%
@@ -610,7 +610,7 @@
      - Description
    * - |r37|
      - :math:`\begin{cases}\angle (BA\times BC) = \angle (QP\times QR) \\ \angle (CA\times CB) = \angle (RP\times RQ)\\ |AB| = |PQ| \\ |BC| = |QR| \\ ABC\text{ non-collinear}\\|AP| = |QB| \end{cases}\implies \Delta ABC\cong^2 \Delta PQR`
-     - 
+     -
 
 .. |r37| image:: ../../_static/Images/rules/r37.png
     :width: 100%
@@ -626,7 +626,7 @@
      - Description
    * - |r38|
      - :math:`\begin{cases}\frac{BA}{BC} = \frac{QP}{QR} \\ \frac{CA}{CB} = \frac{RP}{RQ}\\ ABC\text{ non-collinear} \end{cases}\implies \Delta ABC\sim^\ast \Delta PQR`
-     - 
+     -
 
 .. |r38| image:: ../../_static/Images/rules/r38.png
     :width: 100%
@@ -642,7 +642,7 @@
      - Description
    * - |r39|
      - :math:`\begin{cases}\frac{BA}{BC} = \frac{QP}{QR} \\ \angle (BA\times BC)\rangle = \angle (QP\times QR)\\ ABC\text{ non-collinear}\end{cases} \implies \Delta ABC\sim^\ast \Delta PQR`
-     - 
+     -
 
 .. |r39| image:: ../../_static/Images/rules/r39.png
     :width: 100%
@@ -654,25 +654,11 @@
    :header-rows: 1
 
    * - Figure
-<<<<<<< HEAD
-     - :math:`\frac{BA}{BC} = \frac{QP}{QR} \wedge \frac{CA}{CB} = \frac{RP}{RQ}`
-       :math:`\wedge \text{ncoll}(ABC) \wedge |AB| = |PQ|`
-       :math:`\implies \text{contri}(ABC, PQR)`
-     - Description
-   * - |r40|
-     -
-       .. code-block :: text
-
-         eqratio6 B A B C Q P Q R, eqratio6 C A C B R P R Q,
-         ncoll A B C, cong A B P Q
-         => contri A B C P Q R
-=======
      - Formal Statement
      - Description
    * - |r40|
      - :math:`\begin{cases}\frac{BA}{BC} = \frac{QP}{QR} \\ \frac{CA}{CB} = \frac{RP}{RQ}\\ ABC\text{ non-collinear} \\ |AB| = |PQ|\end{cases}\implies ABC\cong^\ast PQR`
->>>>>>> e30e78ed
-     - 
+     -
 
 .. |r40| image:: ../../_static/Images/rules/r40.png
     :width: 100%
@@ -688,7 +674,7 @@
      - Description
    * - |r41|
      - :math:`\begin{cases}AB\parallel CD \\ MAD\text{ collinear} \\ NBC \text{ collinear} \\ \frac{MA}{MD}=\frac{NB}{NC}\\ MAD \text{ has the same orientation as }NBC \end{cases}\implies MN\parallel A B`
-     - 
+     -
 
 .. |r41| image:: ../../_static/Images/rules/r41.png
     :width: 100%
@@ -704,7 +690,7 @@
      - Description
    * - |r42|
      - :math:`\begin{cases}AB\parallel CD \\ MAD\text{ collinear} \\ NBC\text{ collinear}\end{cases}\implies \frac{MA}{MD}=\frac{NB}{NC}`
-     - 
+     -
 
 .. |r42| image:: ../../_static/Images/rules/r42.png
     :width: 100%
@@ -723,7 +709,7 @@
      - Description
    * - |r43|
      - :math:`AB\perp CD \wedge AC\perp BD\implies AD\perp BC`
-     - 
+     -
 
 .. |r43| image:: ../../_static/Images/rules/r43.png
     :width: 100%
@@ -769,7 +755,7 @@
 
          cyclic A B C P, coll A L C, perp P L A C, coll M B C, perp P M B C, coll N A B, perp P N A B
          => coll L M N
-     - 
+     -
 
 .. |r45| image:: ../../_static/Images/rules/r45.png
     :width: 100%
@@ -791,7 +777,7 @@
 
          eqangle A B A X A X A C, eqangle B A B X B X B C, ncoll A B C
          => eqangle C B C X C X C A
-     - 
+     -
 
 .. |r46| image:: ../../_static/Images/rules/r46.png
     :width: 100%
@@ -815,7 +801,7 @@
 
          midp m a b, perp x m a b, midp n b c, perp x n b c, midp p c a
          => perp x p c a
-     - 
+     -
 
 .. |r47| image:: ../../_static/Images/rules/r47.png
     :width: 100%
@@ -838,7 +824,7 @@
 
          midp m a b, coll m x c, midp n b c, coll n x c, midp p c a
          => coll x p b
-     - 
+     -
 
 .. |r48| image:: ../../_static/Images/rules/r48.png
     :width: 100%
@@ -859,7 +845,7 @@
 
          circle O A B C, cyclic A B C D
          => cong O A O D
-     - 
+     -
 
 .. |r49| image:: ../../_static/Images/rules/r49.png
     :width: 100%
import os

from matplotlib.patches import Arc, RegularPolygon
import numpy as np
from numpy.random import random, choice
from numpy import radians as rad
from random import sample
from random import seed as pyseed
import matplotlib.pyplot as plt

from datetime import datetime
from pathlib import Path
from typing import Optional

from geosolver.api import GeometricSolverBuilder
from geosolver.configs import default_configs_path


from geosolver.numerical.geometries import Circle, Line, Point, Angle, Segment

from typing import Any
from geosolver.theorem import Theorem


def seed(k):
    np.random.seed(k)
    pyseed(k)


def load_problem(
    problem_txt_or_file: str,
    translate: bool,
    solver_builder: GeometricSolverBuilder,
) -> None:
    PATH_NAME_SEPARATOR = ":"

    if PATH_NAME_SEPARATOR not in problem_txt_or_file:
        solver_builder.load_problem_from_txt(problem_txt_or_file, translate)
        return

    path, problem_name = problem_txt_or_file.split(PATH_NAME_SEPARATOR)
    solver_builder.load_problem_from_file(Path(path), problem_name, translate)


def resolve_config_path(path_str: Optional[str]) -> Optional[Path]:
    if path_str is None:
        return path_str

    path = Path(path_str)
    if path.exists():
        return path

    path = default_configs_path().joinpath(path_str)
    if path.exists():
        return path

    raise FileNotFoundError(
        f"Could not find file for path {path} nor under default_configs"
    )


def resolve_output_path(path_str: Optional[str], problem_name: str) -> Path:
    if path_str is None:
        if problem_name:
            return Path("run_results") / problem_name
        return Path("run_results") / str(datetime.now())
    return Path(path_str)


def draw_line(
    ax: plt.Axes,
    line: Line,
    style: Any = "white",
    lw: float = 1.2,
    alpha: float = 0.8,
) -> None:
    """Draw a line in plt."""
    if style == "--":
        color = "grey"
        ls = "--"
    else:
        color = style
        ls = "-"

    p1 = Point(100, 100).foot(line)
    p2 = Point(-100, -100).foot(line)
    # print(p1, p2)
    ax.plot((p1.x, p2.x), (p1.y, p2.y), color=color, lw=lw, alpha=alpha, ls=ls)


def draw_segment(
    ax: plt.Axes,
    s: Segment,
    style: Any = "white",
    lw: float = 1.2,
    alpha: float = 0.8,
) -> None:
    """Draw a line in plt."""
    if style == "--":
        color = "black"
        ls = "--"
    else:
        color = style
        ls = "-"

    # print(s.p1, s.p2)
    ax.plot((s.p1.x, s.p2.x), (s.p1.y, s.p2.y), color=color, lw=lw, alpha=alpha, ls=ls)


def draw_point(
    ax: plt.Axes,
    p: Point,
    name: str,
    color: str = "lightgreen",
    size: float = 15,
) -> None:
    """draw a point."""
    ax.scatter(p.x, p.y, color=color, s=size)
    ax.annotate(name, (p.x, p.y), color=color, fontsize=15)


def draw_angle(ax: plt.Axes, angle: Angle, color1: Any, color2: Any) -> None:
    """Draw an angle on plt ax."""
    draw_line(ax, angle.l1, color1)
    draw_line(ax, angle.l2, color2)
    intersection = angle.l1.intersect(angle.l2)
    v1 = angle.l1.point_at(100) - intersection
    v2 = angle.l2.point_at(100) - intersection
    # a1 = np.arctan2(v1.x, v1.y) % (np.pi*2)
    # a2 = np.arctan2(v2.x, v2.y) % (np.pi*2)
    a_ = np.arctan2(v1.y, v1.x) / np.pi
    t_ = np.arctan2(v2.y, v2.x) / np.pi - a_
    a_ %= 2
    t_ %= 2
    if t_ > 1:
        t_ -= 1
    draw_arc_arrow(ax, 0.1, intersection.x, intersection.y, a_ * 180, t_ * 180)


def draw_circle(
    ax: plt.Axes,
    circle: Circle,
    color: Any = None,
) -> None:
    """Draw an angle on plt ax."""
    if color is None:
        color = "white"
    # print(tuple(circle.center))
    # ax.add_patch(patches.Circle(tuple(circle.center), circle.radius, edgecolor=color))
    # print(circle.radius)
    ax.add_patch(
        plt.Circle(
            tuple(circle.center),
            circle.radius,
            color=color,
            alpha=0.8,
            fill=False,
        )
    )
    # add_patch(patches.Circle((5, 5), circle.radius, edgecolor=color))


def metaexchange(A, B, C, D):
    if random() < 0.5:
        A, B, C, D = C, D, A, B
    if random() < 0.5:
        A, B = B, A
    if random() < 0.5:
        C, D = D, C
    return A, B, C, D


def isany(A, *args) -> bool:
    for B in args:
        if A is B:
            return True
    return False


# Applying
# After the move, it should be guarantee that the predicate is satisfied on the given points
# Somehow minimal move should be implemented
# Every combination of moving points should be randomly possibly chosen


def apply_perp(A: Point, B: Point, C: Point, D: Point):
    while True:
        A, B, C, D = metaexchange(A, B, C, D)
        if not isany(D, A, B):
            break
    direction = C.perpendicular_line(Line(A, B)).point_at(100) - C
    direction /= abs(direction)
    # print(direction)
    res = C + (D - C).dot(direction) * direction
    D.x, D.y = res.x, res.y


def apply_ncoll(*points):
    line = Line(points[0], points[1])
    for i in range(2, len(points)):
        p = points[i]
        if line.point_at(p.x, p.y) is not None:
            for p in points:
                p.x, p.y = random(), random()
            return


def apply_eqangle(
    A: Point, B: Point, C: Point, D: Point, E: Point, F: Point, G: Point, H: Point
):
    faith = 20
    flag = 1.0
    while True and faith > 0:
        if random() < 0.5:
            A, B, C, D, E, F, G, H = E, F, G, H, A, B, C, D
        if random() < 0.5:
            flag *= -1.0
            E, F, G, H = G, H, E, F
        if random() < 0.5:
            G, H = H, G
        if not isany(H, A, B, C, D):
            break
        faith -= 1
    alpha = flag * ((D - C).angle() - (B - A).angle())
    direction = (F - E).rotatea(alpha)
    direction /= abs(direction)
    res = G + direction.dot(H - G) * direction
    H.x, H.y = res.x, res.y


apply_eqangle6 = apply_eqangle


def apply_cong(A: Point, B: Point, C: Point, D: Point, rand=True):
    while True and rand:
        A, B, C, D = metaexchange(A, B, C, D)
        if not isany(D, A, B):
            break
    if A is D or B is D:
        return
    direction = D - C
    direction /= abs(direction)
    res = C + abs(A - B) * direction
    D.x, D.y = res.x, res.y


def apply_cyclic(*points: list[Point]):
    points = choice(points, len(points), replace=False)
    circle = Circle(p1=points[0], p2=points[1], p3=points[2])
    for i in range(3, len(points)):
        p = points[i]
        direction = p - circle.center
        direction /= abs(direction)
        res = circle.center + circle.radius * direction
        p.x, p.y = res.x, res.y


def apply_circle(Op: Point, A: Point, B: Point, C: Point):
    A, B, C = sample([A, B, C], 3)
    if random() < 0.5:
        res = Circle(p1=A, p2=B, p3=C).center
        Op.x = res.x
        Op.y = res.y
    else:
        apply_cong(Op, A, Op, B, False)
        apply_cong(Op, A, Op, C, False)


def apply_para(A: Point, B: Point, C: Point, D: Point, rand: bool = True):
    if rand:
        A, B, C, D = metaexchange(A, B, C, D)
    direction = B - A
    # print(direction)
    # print(abs(direction))
    direction /= abs(direction)
    res = C + direction.dot(D - C) * direction
    D.x, D.y = res.x, res.y
    # assert not math.isnan(D.x)
    # assert not math.isnan(D.y)


def apply_npara(A: Point, B: Point, C: Point, D: Point, rand: bool = True):
    pass


def apply_midp(E: Point, A: Point, B: Point):
    if random() < 0.5:
        A, B = B, A
    if random() < 0.5:
        res = (A + B) / 2
        E.x, E.y = res.x, res.y
    else:
        res = E + E - A
        B.x, B.y = res.x, res.y


def apply_coll(*points: list[Point]):
    points = choice(points, len(points), replace=False)
    direction = points[1] - points[0]
    direction /= abs(direction)
    for i in range(2, len(points)):
        p = points[i]
        res = points[1] + direction.dot(p - points[1]) * direction
        p.x = res.x
        p.y = res.y


def apply_eqratio3(A: Point, B: Point, C: Point, D: Point, M: Point, N: Point):
    return
    # (A, B), (C, D), (M, N) = sample([(A, B), (C, D), (M, N)], 3)
    # apply_para(A, B, C, D, False)
    # apply_para(C, D, M, N, False)
    # if M == N:
    #     res = Line(A, C).intersect(Line(B, D))
    #     M.x, M.y = res.x, res.y
    #     N.x, N.y = res.x, res.y
    # else:
    #     # print(">")
    #     # print(M, N)
    #     res = M.foot(Line(A, C))
    #     M.x, M.y = res.x, res.y
    #     res = N.foot(Line(A, C))
    #     N.x, N.y = res.x, res.y
    #     # print(M, N)
    #     # print("<")
    #     res = Line(B, D).intersect(Line(M, N))
    #     N.x, N.y = res.x, res.y


def apply_eqratio(
    A: Point, B: Point, C: Point, D: Point, E: Point, F: Point, G: Point, H: Point
):
    faith = 20
    while True and faith > 0:
        if random() < 0.5:
            (A, B), (C, D), (E, F), (G, H) = (E, F), (G, H), (A, B), (C, D)
        if random() < 0.5:
            G, H = H, G
        if isany(H, A, B, C, D):
            break
        faith -= 1
    direction = H - G
    direction /= abs(direction)
    res = G + direction * (abs(F - E) * abs(D - C) / abs(B - A))
    H.x, H.y = res.x, res.y


apply_eqratio6 = apply_eqratio


def apply_sameside(Op: Point, A: Point, B: Point, E: Point, X: Point, Y: Point):
    while True:
        if random() < 0.5:
            A, Op, B, X, E, Y = X, E, Y, A, Op, B
        if random() < 0.5:
            X, Y = Y, X
        if Y != A and Y != B and Y != Op:
            break
    sign = 1 if (B - Op).dot(A - Op) > 0 else -1
    res = E + sign * (Y - E)
    Y.x, Y.y = res.x, res.y


# Adding


def random_color():
<<<<<<< HEAD
    return (random(), random(), random())
=======
    return (
        random() * 0.5 + 0.5,
        random() * 0.5 + 0.5,
        random() * 0.5 + 0.5,
    )
>>>>>>> dd30f62e


def add_perp(ax, A: Point, B: Point, C: Point, D: Point):
    draw_line(ax, Line(A, B))
    draw_line(ax, Line(C, D))


def add_ncoll(*args, **kwargs):
    return


def add_para(*args, **kwargs):
    return


def add_npara(*args, **kwargs):
    return


def add_eqangle(
    ax, A: Point, B: Point, C: Point, D: Point, E: Point, F: Point, G: Point, H: Point
):
    color1 = random_color()
    color2 = random_color()
    draw_angle(ax, Angle(Line(A, B), Line(C, D)), color1=color1, color2=color2)
    draw_angle(ax, Angle(Line(E, F), Line(G, H)), color1=color1, color2=color2)


def draw_arc_arrow(ax, radius, centX, centY, angle_, theta2_, color_="lightblue"):
    if theta2_ > 0:
        arc = Arc(
            [centX, centY],
            radius,
            radius,
            angle=angle_,
            theta1=0,
            theta2=theta2_,
            capstyle="round",
            linestyle="-",
            lw=1,
            color=color_,
        )
    else:
        arc = Arc(
            [centX, centY],
            radius,
            radius,
            angle=angle_ + theta2_,
            theta1=0,
            theta2=-theta2_,
            capstyle="round",
            linestyle="-",
            lw=1,
            color=color_,
        )
    ax.add_patch(arc)

    # ========Create the arrow head
    endX = centX + (radius / 2) * np.cos(
        rad(theta2_ * 0.9 + angle_)
    )  # Do trig to determine end position
    endY = centY + (radius / 2) * np.sin(rad(theta2_ * 0.9 + angle_))

    ax.add_patch(  # Create triangle as arrow head
        RegularPolygon(
            (endX, endY),  # (x,y)
            3,  # number of vertices
            radius=radius / 13,  # radius
            orientation=rad(angle_ + theta2_ * 0.9),  # orientation
            color=color_,
        )
    )


add_eqangle6 = add_eqangle


def add_cong(ax, A: Point, B: Point, C: Point, D: Point):
    color = random_color()
    draw_segment(ax, Segment(A, B), style=color)
    draw_segment(ax, Segment(C, D), style=color)


def add_cyclic(ax, *points: list[Point]):
    draw_circle(ax, Circle(p1=points[0], p2=points[1], p3=points[2]))


def add_midp(ax, E: Point, A: Point, B: Point):
    draw_segment(ax, Segment(A, B))


def add_coll(ax, *points: list[Point]):
    draw_line(ax, Line(points[0], points[1]), style="--")


def add_eqratio3(*args, **kwargs):
    return


def add_eqratio(*args, **kwargs):
    return


add_eqratio6 = add_eqratio


def add_circle(ax, Op: Point, A: Point, B: Point, C: Point):
    add_cyclic(ax, A, B, C)


def add_sameside(ax, A: Point, Op: Point, B: Point, X: Point, E: Point, Y: Point):
    draw_segment(ax, Segment(Op, A))
    draw_segment(ax, Segment(Op, B))
    draw_segment(ax, Segment(E, X))
    draw_segment(ax, Segment(E, Y))


def draw_rule(
    rule: Theorem,
    init_points: dict[str, Any] | int,
    block: bool = True,
    save_to: str = None,
    theme: str = "dark",
):
    if init_points == -1:
        return
    if isinstance(init_points, int):
        seed(init_points)
    else:
        seed(233)
    props = rule.premises + [rule.conclusion]
    name2point: dict[str, Point] = dict()
    for construction in rule.premises:
        for arg in construction.args:
            name2point[arg] = (
                Point(*init_points[arg])
                if isinstance(init_points, dict) and init_points.get(arg) is not None
                else Point(x=random(), y=random())
            )

    def reset_if_unrational(name2point):
        rational = False
        flag = False
        while not rational:
            if flag:
                for name in name2point:
                    name2point[name] = Point(x=random(), y=random())
            flag = True
            rational = True
            for name, p in name2point.items():
                if abs(p.x) > 50 or abs(p.y) > 50:
                    rational = False
                    break
                for name1, p1 in name2point.items():
                    if name == name1:
                        continue
                    if p.distance(p1) < 0.01:
                        rational = False
                        break
                if not rational:
                    break

    to_be_ignored = ["contri", "contri2", "contri*", "simtri", "simtri2", "simtri*"]
    for _ in range(500):
        construction = choice(props)
        if construction.name in to_be_ignored:
            continue
        print(construction.name, construction.args)
        reset_if_unrational(name2point)
        globals()["apply_" + construction.name](
            *[name2point[point_name] for point_name in construction.args]
        )

    points = [t for _, t in name2point.items()]
    pointnames = [t for t, _ in name2point.items()]

    imsize = 512 / 100
    fig, ax = plt.subplots(figsize=(imsize, imsize), dpi=100)

    if theme == "dark":
        ax.set_facecolor((0.0, 0.0, 0.0))
    else:
        ax.set_facecolor((1.0, 1.0, 1.0))

    for i in range(len(points)):
        draw_point(ax, points[i], pointnames[i])

    plt.axis("equal")
    fig.subplots_adjust(left=0, right=1, top=1, bottom=0, wspace=0, hspace=0)
    xmin = min([p.x for p in points])
    xmax = max([p.x for p in points])
    ymin = min([p.y for p in points])
    ymax = max([p.y for p in points])
    xmargin = (xmax - xmin) * 0.1
    ymargin = (ymax - ymin) * 0.1
    plt.xlim(xmin - xmargin, xmax + xmargin)
    plt.ylim(ymin - ymargin, ymax + ymargin)

    for construction in props:
        if construction.name in to_be_ignored:
            continue
        globals()["add_" + construction.name](
            ax, *[name2point[point_name] for point_name in construction.args]
        )

    if save_to is not None:
        fig.savefig(save_to)

    if block:
        plt.show(block=block)
    plt.close(fig)


def demo_draw_rule(k, save_to=None, block=True):
    solver_builder = GeometricSolverBuilder()
    relative_path = r"..\src\geosolver\default_configs\new_rules.txt"
    absolute_path = os.path.abspath(relative_path)
    solver_builder.load_rules_from_file(absolute_path)

    print(k)
    rule = solver_builder.rules[k]
    print(solver_builder.rules[k])
    init_points = dict()
    shift = 0.8
    init_points[0] = 20
    init_points[1] = 20
    init_points[2] = 30
    init_points[3] = 30
    init_points[4] = 10
    init_points[5] = 101
    init_points[6] = 15
    init_points[7] = 10
    init_points[8] = 15
    init_points[9] = {
        "a": (0.07, 0.58),
        "b": (0.21, 0.85),
        "c": (-0.02, 0.47),
        "d": (0.34, 0.75),
        "e": (0.3, 0.63),
        "f": (0.44, 0.63),
        "m": (0.07 + shift, 0.58 + shift),
        "n": (0.21 + shift, 0.85 + shift),
        "p": (-0.02 + shift, 0.47 + shift),
        "q": (0.34 + shift, 0.75 + shift),
        "r": (0.3 + shift, 0.63 + shift),
        "u": (0.44 + shift, 0.63 + shift),
    }
    init_points[10] = -1  # no need for figure
    init_points[11] = 7  # How to prove this?
    # init_points[11] = {
    #     'a' : (0.3, 0.2),
    #     'b' : (0.2, 0.64),
    #     'c' : (1.13, 0.64),
    #     'd' : (0.45, 0.64)
    # }
    init_points[12] = 12  # to be fixed eqratio
    init_points[13] = 15
    init_points[14] = 15
    # init_points[15] = {
    #     'O' : (0.55, 0.55),
    #     'A' : (0.52, 0.95),
    #     'B' : (0.25, 0.25),
    #     'C' : (0.92, 0.25),
    #     'X' : (0.05, 0.94)
    # }
    init_points[15] = 20
    init_points[16] = 20
    init_points[17] = 20
    init_points[18] = 11
    # init_points[18] = {
    #     'O' : (0.52, 0.49),
    #     'A' : (0.25, 0.72),
    #     'B' : (0.71, 0.79),
    #     'C' : (0.86, 0.37),
    #     'M' : (0.79, 0.56)
    # }
    init_points[19] = 10
    init_points[20] = 10
    # init_points[20] = {
    #     'O' : (0.52, 0.49),
    #     'A' : (0.25, 0.72),
    #     'B' : (0.71, 0.79),
    #     'C' : (0.86, 0.37),
    #     # 'M' : (0.79, 0.56)
    # }
    init_points[21] = 19
    init_points[22] = 10
    init_points[23] = 15
    init_points[24] = 20
    # init_points[24] = {
    #     'O' : (0.36, 0.45),
    #     'A' : (0.29, 0.21),
    #     'B' : (0.14, 0.57),
    #     'P' : (0.14, 0.34),
    #     'Q' : (0.58, 0.58),
    # }
    init_points[25] = 15
    init_points[26] = 1
    init_points[27] = 13
    # init_points[27] = {
    #     'O' : (0.51, 0.82),
    #     'A' : (0.31, 0.59),
    #     'C' : (0.13, 0.34),
    #     'B' : (0.72, 0.61),
    #     'D' : (0.82, 0.1)
    # }
    init_points[28] = 1
    init_points[29] = 1
    init_points[30] = 2
    init_points[31] = 120
    init_points[32] = 2
    init_points[33] = 233
    init_points[34] = 2
    init_points[35] = 2
    init_points[36] = 3
    init_points[37] = 2
    init_points[38] = 4
    init_points[39] = 2
    init_points[40] = 2
    init_points[41] = 2
    init_points[42] = 2
    init_points[43] = 2
    init_points[44] = {
        "a": (-3.5, -0.2),
        "b": (-1.9, 0.7),
        "c": (-0.1, 1.7),
        "p": (-3.2, -2),
        "q": (-1.4, -1.9),
        "r": (1.4, -1.6),
        "x": (-2.7, -0.9),
        "y": (-2, -0.6),
        "z": (-0.8, -0.1),
    }
    init_points[45] = 2
    init_points[46] = 2
    init_points[47] = 2
    init_points[48] = 2
    init_points[49] = 2

    draw_rule(rule, init_points.get(k, 0), save_to=save_to, block=block)


if __name__ == "__main__":
    for k in range(50):
        demo_draw_rule(k, f"_static/Images/rules/r{k:02d}", block=False)
    # k = 46
    # demo_draw_rule(k, f"./_static/Images/rules/r{k:02d}", block=False)<|MERGE_RESOLUTION|>--- conflicted
+++ resolved
@@ -365,15 +365,11 @@
 
 
 def random_color():
-<<<<<<< HEAD
-    return (random(), random(), random())
-=======
     return (
         random() * 0.5 + 0.5,
         random() * 0.5 + 0.5,
         random() * 0.5 + 0.5,
     )
->>>>>>> dd30f62e
 
 
 def add_perp(ax, A: Point, B: Point, C: Point, D: Point):
